--- conflicted
+++ resolved
@@ -14,11 +14,7 @@
     add_infection_flows, add_progression_flows, add_recovery_flows, add_within_exposed_flows, \
     add_within_infectious_flows, replicate_compartment, multiply_flow_value_for_multiple_compartments
 from autumn.covid_model.stratification import stratify_by_age
-<<<<<<< HEAD
-from autumn.social_mixing.social_mixing import load_specific_prem_sheet, load_population, load_age_calibration
-=======
 from autumn.social_mixing.social_mixing import load_specific_prem_sheet
->>>>>>> dd45e185
 
 # Database locations
 file_dir = os.path.dirname(os.path.abspath(__file__))
@@ -101,16 +97,6 @@
             'all_locations_1',
             'Australia'
         )
-<<<<<<< HEAD
-    # Load a population
-    population = load_population('31010DO001_201906.XLS', 'Table_6')
-    
-    #load case by agegroups
-    cases_by_age = load_age_calibration()
-
-    
-=======
->>>>>>> dd45e185
 
     # Define model
     _covid_model = StratifiedModel(
