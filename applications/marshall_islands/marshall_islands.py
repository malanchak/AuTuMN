--- conflicted
+++ resolved
@@ -198,7 +198,7 @@
                         "to_condition": stratification + "_" + stratum,
                     }
 
-    init_pop = {"infectious": 3, "late_latent": 600}
+    init_pop = {"infectious": 3, "late_latent": 50}
 
     # define model     #replace_deaths  add_crude_birth_rate
     _tb_model = StratifiedModel(
@@ -447,16 +447,22 @@
             verbose=False,
             requested_proportions=props_diabetes,
             adjustment_requests={
-                "early_progression": progression_adjustments,
-                "late_progression": progression_adjustments,
+                "early_progressionXage_15": progression_adjustments,
+                "early_progressionXage_35": progression_adjustments,
+                "early_progressionXage_50": progression_adjustments,
+                "early_progressionXage_70": progression_adjustments,
+                "late_progressionXage_15": progression_adjustments,
+                "late_progressionXage_35": progression_adjustments,
+                "late_progressionXage_50": progression_adjustments,
+                "late_progressionXage_70": progression_adjustments,
             },
-            entry_proportions={'diabetic': 0.01, 'nodiabetes': 0.99},
-            target_props={'age_0': {"diabetic": 0.05},
-                          'age_5': {"diabetic": 0.1},
-                          'age_15': {"diabetic": 0.2},
-                          'age_35': {"diabetic": 0.4},
-                          'age_50': {"diabetic": 0.5},
-                          'age_70': {"diabetic": 0.8}}
+            # entry_proportions={'diabetic': 0.01, 'nodiabetes': 0.99},
+            # target_props={'age_0': {"diabetic": 0.05},
+            #               'age_5': {"diabetic": 0.1},
+            #               'age_15': {"diabetic": 0.2},
+            #               'age_35': {"diabetic": 0.4},
+            #               'age_50': {"diabetic": 0.5},
+            #               'age_70': {"diabetic": 0.8}}
         )
 
     if "organ" in STRATIFY_BY:
@@ -779,11 +785,7 @@
     create_multi_scenario_outputs(
         models,
         req_outputs=req_outputs,
-<<<<<<< HEAD
-        out_dir="rmi_07feb3",
-=======
         out_dir="rmi_acf_10feb2020",
->>>>>>> 1671213a
         targets_to_plot=targets_to_plot,
         req_multipliers=multipliers,
         translation_dictionary=translations,
