
# external imports
import os
import numpy
import datetime
from scipy.stats import norm, beta, gamma
from scipy.optimize import minimize
from pyDOE import lhs
import itertools

# AuTuMN imports
import tool_kit as t_k
import model
import inputs
import economics


''' static functions relevant to model runner only '''


def find_uncertainty_output_weights(output_series, approach, relative_weights=(1., 2.)):
    """
    Creates a set of "weights" to determine the proportion of the log-likelihood to be contributed by the years
    considered in the automatic calibration / uncertainty process.

    Args:
        output_series: List of the points (usually years) that the weights are to be applied to
        approach: Choice of method
        relative_weights: Relative size of the starting and ending weights if method is 1
    """

    # linearly scaling weights summing to one
    if approach == 1:
        weights = numpy.linspace(relative_weights[0], relative_weights[1], num=len(output_series))
        return [i / sum(weights) for i in weights]

    # equally distributed weights summing to one
    elif approach == 2:
        return [1. / float(len(output_series))] * len(output_series)

    # all weights equal to one
    elif approach == 3:
        return [1.] * len(output_series)


def find_log_probability_density(distribution, param_val, bounds, additional_params=None):
    """
    Find the log probability density for the parameter value being considered. Uniform is the default distribution if no
    distribution is specified.

    Args:
        distribution: String specifying the general type of distribution (uniform is default)
        param_val: The parameter value
        bounds: Two element list for the upper and lower limits of the distribution
        additional_params: Any additional parameters to the distribution if not completely specified with bounds
    Returns:
        prior_log_likelihood: Prior log likelihood associated with the individual parameter fed in to this function
    """

    # finding the parameter value's distance through the distribution width
    normalised_param_value = (param_val - bounds[0]) / (bounds[1] - bounds[0])

    # find the log probability density
    if distribution == 'beta_2_2':
        prior_log_likelihood = beta.logpdf(normalised_param_value, 2., 2.)
    elif distribution == 'beta_mean_stdev':
        alpha_value = ((1. - additional_params[0]) / additional_params[1] ** 2. - 1. / additional_params[0]) \
                      * additional_params[0] ** 2.
        beta_value = alpha_value * (1. / additional_params[0] - 1.)
        prior_log_likelihood = beta.logpdf(normalised_param_value, alpha_value, beta_value)
    elif distribution == 'beta_params':
        prior_log_likelihood = beta.logpdf(normalised_param_value, additional_params[0], additional_params[1])
    elif distribution == 'gamma_mean_stdev':
        prior_log_likelihood = gamma.logpdf(param_val, (additional_params[0] / additional_params[1]) ** 2.,
                                            scale=additional_params[1] ** 2. / additional_params[0])
    elif distribution == 'gamma_params':
        prior_log_likelihood = gamma.logpdf(param_val, additional_params[0])
    else:
        prior_log_likelihood = numpy.log(1. / (bounds[1] - bounds[0]))
    return prior_log_likelihood


def find_rate_from_aggregate(output_dict, output_string, numerator_string, denominator_string, strata,
                             percentage=False):
    """
    Find any outputs that do not depend upon the strain being evaluated.

    Args:
        output_dict: Output data structure to be updated
        strata: Population strata being evaluated over
        output_string: String for the key to go into the dictionary
        numerator_string: String to index the numerator from the output_dict being evaluated
        denominator_string: String to index the denominator from the output_dict being evaluated
        percentage: Whether to return result as a percentage (default being proportion)
    Returns:
        Updated version of epi_outputs
    """

    # annual risk of infection
    for stratum in strata:
        output_dict[output_string + stratum] = t_k.elementwise_list_division(
            output_dict[numerator_string + stratum], output_dict[denominator_string + stratum], percentage=percentage)
    return output_dict


def solve_by_dichotomy(f, objective, a, b, tolerance):
    """
    Apply the dichotomy method to solve the equation f(x)=objective, x being the unknown variable.
    a and b are initial x values satisfying the following inequation: (f(a) - objective) * (f(b) - objective) < 0.
    The iterative method stops once f(x) is found sufficiently close to the objective, that is when |objective-f(x)|
    <= tolerance. Returns the value of x.
    """

    # check that f(a) - objective) * (f(b) - objective) < 0
    y_a, y_b = f(a), f(b)
    assert (y_a - objective) * (y_b - objective) <= 0.

    # check the order
    assert a < b

    # will be used as a multiplier in various tests that depend on the function monotony (incr. or decr.)
    monotony = -1. if y_a >= objective else 1.

    while min(abs(y_a - objective), abs(y_b - objective)) > tolerance:
        dist_a, dist_b = abs(y_a - objective), abs(y_b - objective)
        # the x update is based on the Thales theorem
        # - that is, if f is linear, the exact solution is obtained in one step
        x = a + (dist_a * b - a * dist_a) / (dist_a + dist_b)
        y = f(x)
        if (y - objective) * monotony >= 0:
            b, y_b = x, y
        else:
            a, y_a = x, y

    if abs(y_a - objective) <= abs(y_b - objective):
        return a
    else:
        return b


''' base class for running models for any disease '''


class ModelRunner:
    def __init__(self, gui_inputs, runtime_outputs, js_gui=None):
        """
        Instantiation method for model runner - currently including some attributes that should be set externally, e.g.
        in the GUI(s).

        Args:
            gui_inputs: Inputs from the off-line Tkinter GUI
            runtime_outputs: GUI window for commenting
            js_gui: JavaScript GUI inputs
        """

        # conversion of inputs to attributes
        self.gui_inputs = gui_inputs
        self.scenarios = self.gui_inputs['scenarios_to_run']
        self.runtime_outputs = runtime_outputs
        self.inputs = inputs.Inputs(gui_inputs, runtime_outputs, js_gui=js_gui)
        self.inputs.read_and_load_data()

        # preparing for basic runs
        self.models = {}
        self.interventions_to_cost = self.inputs.interventions_to_cost

        # uncertainty-related attributes
        self.outputs_unc = []
        self.is_last_run_success = False
        self.uncertainty_percentiles = {}
        self.n_centiles_for_shading = 100
        self.percentiles = [2.5, 50., 97.5] + list(numpy.linspace(0., 100., self.n_centiles_for_shading * 2 + 1))
        self.intervention_uncertainty = self.inputs.intervention_uncertainty
        self.adjust_population = True

        # optimisation attributes - note that this is currently dead
        self.optimisation = False  # leave True even if loading optimisation results
        self.opti_outputs_dir = 'saved_optimisation_analyses'
        self.indicator_to_minimise = 'incidence'  # currently must be 'incidence' or 'mortality'
        self.annual_envelope = [112.5e6]  # size of funding envelope in scenarios to be run
        self.save_opti = True
        self.load_optimisation = False  # optimisation will not be run if true
        self.total_funding = None  # funding for entire period
        self.f_tol = {'incidence': 0.5,
                      'mortality': 0.05}  # stopping condition for optimisation algorithm (differs by indicator)
        self.year_end_opti = 2035.  # model is run until that date during optimisation
        self.acceptable_combinations = []  # list of intervention combinations that can be considered with funding
        self.opti_results = {}  # store all the results that we need for optimisation
        self.optimised_combinations = []
        self.optimal_allocation = {}
        self.interventions_considered_for_opti \
            = ['engage_lowquality', 'xpert', 'cxrxpertacf_prison', 'cxrxpertacf_urbanpoor', 'ipt_age0to5',
               'intensive_screening']  # interventions that must appear in optimal plan
        self.interventions_forced_for_opti = ['engage_lowquality', 'ipt_age0to5', 'intensive_screening']

        # output-related attributes
        self.additional_cost_types = ['inflated', 'discounted', 'discounted_inflated']
        self.cost_types = self.additional_cost_types + ['raw']
        self.standard_rate_outputs = []
        self.from_labels = {}
        self.to_labels = {}
        self.divide_population = []
        self.multipliers = {}
        self.non_disease_compartment_strings = ['susceptible']

        # new single main output attribute
        self.epi_outputs_to_analyse = []
        self.outputs = {'epi_uncertainty': {}}

        # GUI-related
        self.emit_delay = 0.1
        self.plot_count = 0
        self.js_gui = js_gui
        if self.js_gui:
            self.js_gui('init')

    ''' master methods to run other methods '''

    def master_runner(self):
        """
        Calls methods to run model with each of the three fundamental approaches.
        """

        # prepare file for saving
        out_dir = 'saved_uncertainty_analyses'
        if not os.path.isdir(out_dir):
            os.makedirs(out_dir)
        storage_file_name = os.path.join(out_dir, 'store.pkl')

        # load a saved simulation
        if self.gui_inputs['pickle_uncertainty'] == 'Load':
            self.add_comment_to_gui_window('Loading results from previous simulation')
            self.outputs = t_k.pickle_load(storage_file_name)

        # or run the manual scenarios as requested by user
        else:
            self.run_manual_calibration()
            if self.gui_inputs['output_uncertainty']:
                self.run_epi_uncertainty()
            if self.intervention_uncertainty:
                self.run_intervention_uncertainty()

        # save uncertainty if requested
        if self.gui_inputs['pickle_uncertainty'] == 'Save':
            self.add_comment_to_gui_window('Uncertainty results saved to disc')
            t_k.pickle_save(self.outputs, storage_file_name)

        # master optimisation method
        if self.optimisation and not self.load_optimisation:
            self.run_optimisation()

        # prepare file for saving, save and load as requested
        if not os.path.isdir(self.opti_outputs_dir):
            os.makedirs(self.opti_outputs_dir)
        self.load_opti_results()
        self.save_opti_results()

        # notify user that model running has finished
        self.add_comment_to_gui_window('Model running complete')

    def run_manual_calibration(self):
        """
        Runs the scenarios once each, starting from baseline with parameter values as specified in spreadsheets.
        """

        # run for each scenario, including baseline which is always included by default
        self.outputs['manual'] = {'epi': {}, 'cost': {}}
        for scenario in self.scenarios:

            # name, initialise and describe model, with appropriate times for scenario runs if required
            self.models[scenario] = model.ConsolidatedModel(scenario, self.inputs, self.gui_inputs)
            if scenario > 0:
                self.prepare_new_model_from_baseline(scenario)
            self.add_comment_to_gui_window(
                'Running %s conditions for %s using point estimates for parameters.'
                % ('manual_' + t_k.find_scenario_string_from_number(scenario), self.gui_inputs['country']))

            # integrate
            self.models[scenario].integrate()

            # interpret
            self.outputs['manual']['epi'][scenario] \
                = self.find_epi_outputs(scenario, strata_to_analyse=[self.models[scenario].agegroups,
                                                                     self.models[scenario].riskgroups])
            self.outputs['manual']['epi'][scenario].update(
                self.find_population_fractions(scenario=scenario,
                                               strata_to_analyse=[self.models[scenario].agegroups,
                                                                  self.models[scenario].riskgroups]))
            if self.interventions_to_cost[scenario]:
                self.outputs['manual']['cost'][scenario] = self.find_cost_outputs(scenario)

    def prepare_new_model_from_baseline(self, scenario):
        """
        Method to set the start time of a model and load the compartment values from the baseline run. From memory, I
        think that it was essential to set both start_time and next_time_point to the new time to ensure that the new
        model run took up where the last one left off.

        Args:
            scenario: Scenario number
        """

        start_time_index = self.models[0].find_time_index(self.inputs.model_constants['before_intervention_time'])
        self.models[scenario].start_time, self.models[scenario].next_time_point \
            = [self.models[0].times[start_time_index]] * 2
        self.models[scenario].loaded_compartments = self.models[0].load_state(start_time_index)

    ''' output interpretation methods '''

    def get_rate_for_output(self, scenario, flow_type, flow):
        """
        Find the numeric output for a flow rate, regardless of whether the intercompartmental flow is fixed or variable.

        Args:
            scenario: Integer for scenario
            flow_type: String for the type of flow
            flow: The tuple representing the individual flow
        Returns:
            The flow rate as a float value
        """

        mapper = self.models[scenario].flow_type_index[flow_type]
        if 'fixed_' in flow_type:
            return flow[mapper['rate']]
        else:
            return self.models[scenario].get_var_soln(flow[mapper['rate']])

    def find_epi_outputs(self, scenario, epi_outputs_to_analyse=None, strata_to_analyse=([])):
        """
        Method to extract all requested epidemiological outputs from the models. Intended ultimately to be flexible
        enough for use for analysis of scenarios, uncertainty and optimisation.

        Args:
            scenario: The integer value representing the scenario of the model to be analysed
            epi_outputs_to_analyse: List of strings for the outputs of interest to be worked through
            strata_to_analyse: List of any stratifications that outputs are required over, i.e. list of lists
        """

        # preliminaries
        outputs_to_analyse = epi_outputs_to_analyse if epi_outputs_to_analyse else self.epi_outputs_to_analyse
        epi_outputs, strata = {'times': self.models[scenario].times}, ['']
        for stratification_type in strata_to_analyse:
            strata += stratification_type

        # all outputs should cycle over each stratum, or at least be able to
        for stratum in strata:

            # population
            epi_outputs.update(self.find_population_totals(scenario, stratum, len(self.models[scenario].times)))

            # to allow calculation by strain and the total output
            for strain in [''] + self.models[scenario].strains:

                # standard rate outputs
                for output in self.standard_rate_outputs:
                    if output in outputs_to_analyse:
                        epi_outputs = self.find_standard_rate_output(epi_outputs, scenario, output, strain, stratum)

                # mortality and prevalence calculations
                if 'mortality' in outputs_to_analyse:
                    epi_outputs = self.find_mortality_output(epi_outputs, scenario, strain, stratum)
                if 'prevalence' in outputs_to_analyse:
                    epi_outputs = self.find_prevalence_output(epi_outputs, scenario, strain, stratum)

            # aggregate outputs ignoring strain status
            if 'infections' in outputs_to_analyse:
                epi_outputs = find_rate_from_aggregate(epi_outputs, 'annual_risk_infection', 'infections', 'population',
                                                       strata, percentage=True)

            # proportional outputs by strain
            if 'incidence' in outputs_to_analyse:
                epi_outputs = self.find_outputs_proportional_by_strain(epi_outputs, scenario, stratum)

        return epi_outputs

    def find_population_totals(self, scenario, stratum, output_length):
        """
        Find the total population sizes for each population stratum.

        Args:
            scenario: Integer for scenario value
            stratum: Population stratum being evaluated
            output_length: Length of all the outputs (i.e. number of time points evaluated at)
        Returns:
            Updated version of epi_outputs
        """

        new_outputs = {'population' + stratum: [0.] * output_length}
        for label in self.models[scenario].labels:
            if stratum in label:
                new_outputs['population' + stratum] = t_k.elementwise_list_addition(
                    self.models[scenario].get_compartment_soln(label), new_outputs['population' + stratum])
        return new_outputs

    def find_standard_rate_output(self, epi_outputs, scenario, output, strain, stratum):
        """
        Standard method for looping through epidemiological outputs that are defined by their from and to compartments
        only (as specified in self.from_labels and self.to_labels).

        Args:
            epi_outputs: Output data structure to be updated
            scenario: Integer for scenario value
            output: String representing the output of interest
            strain: Strain being evaluated
            stratum: Population stratum being evaluated
        Returns:
            Updated version of epi_outputs
        """

        blank_output_list = [0.] * len(epi_outputs['times'])
        master_mapper = self.models[scenario].flow_type_index
        strain_stratum = strain + stratum
        denominator \
            = t_k.prepare_denominator(epi_outputs['population' + stratum]) if output in self.divide_population else 1.
        multiplier = self.multipliers[output] if output in self.multipliers else 1.
        epi_outputs[output + strain_stratum] = blank_output_list
        for flow_type in self.models[scenario].flows_by_type:
            mapper = master_mapper[flow_type]
            for flow in self.models[scenario].flows_by_type[flow_type]:
                if t_k.are_strings_in_subdict(mapper, flow, self.from_labels[output] + [strain, stratum], 'from') \
                        and t_k.are_strings_in_subdict(mapper, flow, self.to_labels[output], 'to'):
                    increment = self.models[scenario].get_compartment_soln(flow[mapper['from']]) \
                                * self.get_rate_for_output(scenario, flow_type, flow) / denominator * multiplier
                    epi_outputs[output + strain_stratum] \
                        = t_k.elementwise_list_addition(increment, epi_outputs[output + strain_stratum])
        return epi_outputs

    def find_mortality_output(self, epi_outputs, scenario, strain, stratum):
        """
        Currently only coded for TB, which is quite disease-specific.

        Args:
            epi_outputs: Output data structure to be updated
            scenario: Integer for scenario value
            strain: Strain being evaluated
            stratum: Population stratum being evaluated
        Returns:
            Updated version of epi_outputs
        """

        return epi_outputs

    def find_outputs_proportional_by_strain(self, epi_outputs, scenario, stratum):
        """
        Find percentage incidence by strain.

        Args:
            epi_outputs: Output data structure to be updated
            scenario: Integer for scenario value
            stratum: Population stratum being evaluated
        Returns:
            Updated version of epi_outputs
        """

        for strain in self.models[scenario].strains:
            if strain:
                epi_outputs['perc_incidence' + strain + stratum] \
                    = t_k.elementwise_list_division(epi_outputs['incidence' + strain + stratum],
                                                    t_k.prepare_denominator(epi_outputs['incidence' + stratum]),
                                                    percentage=True)
        return epi_outputs

    def find_prevalence_output(self, epi_outputs, scenario, strain, stratum):
        """
        General method to calculate prevalence of disease based on a list of all the compartment strings that
        represent states without disease (i.e. self.non_disease_compartment_strings).

        Args:
            epi_outputs: Output data structure to be updated
            scenario: Integer for scenario value
            strain: Strain being evaluated
            stratum: Population stratum being evaluated
        Returns:
            Updated version of epi_outputs
        """

        blank_output_list = [0.] * len(epi_outputs['times'])
        strain_stratum = strain + stratum
        denominator = t_k.prepare_denominator(epi_outputs['population' + stratum])
        epi_outputs['prevalence' + strain_stratum] = blank_output_list
        for label in self.models[scenario].labels:
            if not any(s in label for s in self.non_disease_compartment_strings) \
                    and all(s in label for s in [strain, stratum]):
                prevalence_increment = self.models[scenario].get_compartment_soln(label) / denominator * 1e5
                epi_outputs['prevalence' + strain_stratum] = t_k.elementwise_list_addition(
                    prevalence_increment, epi_outputs['prevalence' + strain_stratum])
        return epi_outputs

    def find_population_fractions(self, scenario, strata_to_analyse=()):
        """
        Find the proportion of the population in various strata. The stratifications must apply to the entire
        population, so this method should not be used for strains, health systems, etc.

        Args:
            scenario: The numeral for the scenario to be analysed
            strata_to_analyse: List/tuple with each element being a list of model stratifications
        """

        fractions = {}
        for stratification in strata_to_analyse:
            if len(stratification) > 1:
                for stratum in stratification:
                    fractions['fraction' + stratum] \
                        = t_k.elementwise_list_division(self.outputs['manual']['epi'][scenario]['population' + stratum],
                                                        self.outputs['manual']['epi'][scenario]['population'])

        return fractions

    def find_cost_outputs(self, scenario):
        """
        Master method to call methods to find and update costs below. Note that cost_outputs has to be passed through
        the sub-methods below and then returned, so that something can be returned to both manual and uncertainty
        analysis methods for the appropriate handling.

        Args:
            scenario: Numeral for the scenario being costed
        """

        cost_outputs = self.find_raw_cost_outputs(scenario)
        cost_outputs.update({'raw_cost_all_programs': self.find_cost_all_programs(scenario, cost_outputs)})
        cost_outputs.update(self.find_adjusted_costs(scenario, cost_outputs))
        return cost_outputs

    def find_raw_cost_outputs(self, scenario):
        """
        Find cost dictionaries to add to cost_outputs attribute.

        Args:
            scenario: Numeral for the scenario being costed
        """

        cost_outputs = {'times': self.models[scenario].cost_times}
        for i, intervention in enumerate(self.interventions_to_cost[scenario]):
            cost_outputs['raw_cost_' + intervention] = self.models[scenario].costs[:, i]
        return cost_outputs

    def find_cost_all_programs(self, scenario, cost_outputs):
        """
        Sum costs across all programs and populate to cost_outputs dictionary for each scenario.

        Args:
            scenario: Numeral for the scenario being costed
            cost_outputs: The cost output structure being passed through these various cost methods
        """

        # arbitrary program (the first) to get the list length for elementwise addition
        cost_all_programs = [0.] * len(cost_outputs['raw_cost_' + self.interventions_to_cost[scenario][0]])

        # increment for each intervention
        for intervention in self.interventions_to_cost[scenario]:
            cost_all_programs = t_k.elementwise_list_addition(cost_outputs['raw_cost_' + intervention],
                                                              cost_all_programs)
        return cost_all_programs

    def find_adjusted_costs(self, scenario, cost_outputs):
        """
        Find costs adjusted for inflation, discounting and both.

        Args:
            scenario: Scenario being costed
            cost_outputs: The cost output structure being passed through these various cost methods
        """

        # get some preliminary parameters
        year_current = self.inputs.model_constants['recent_time']
        current_cpi = self.inputs.scaleup_fns[scenario]['econ_cpi'](year_current)
        discount_rate = self.inputs.model_constants['econ_discount_rate']

        # loop over interventions for costing and cost types
        for intervention in self.interventions_to_cost[scenario] + ['all_programs']:
            for cost_type in self.additional_cost_types:
                cost_outputs[cost_type + '_cost_' + intervention] = []
                for t, time in enumerate(self.models[scenario].cost_times):
                    cost_outputs[cost_type + '_cost_' + intervention].append(
                        economics.get_adjusted_cost(cost_outputs['raw_cost_' + intervention][t], cost_type,
                                                    current_cpi, self.inputs.scaleup_fns[0]['econ_cpi'](time),
                                                    discount_rate, max(0., (time - year_current))))
        return cost_outputs

    ''' epidemiological uncertainty methods '''

    def run_epi_uncertainty(self):
        """
        Main method to run all the uncertainty processes using a Metropolis-Hastings algorithm with normal proposal
        distribution.
        """

        self.add_comment_to_gui_window('Uncertainty analysis commenced')

        # prepare basic storage and local variables for uncertainty loop
        n_accepted, prev_log_likelihood, starting_params, run, accepted, accepted_params = 0, -5e2, [], 0, 0, None
        for key_for_dicts in ['epi', 'cost', 'all_parameters', 'accepted_parameters', 'rejected_parameters',
                              'all_compartment_values']:
            self.outputs['epi_uncertainty'][key_for_dicts] = {}
        for key_for_lists in ['loglikelihoods', 'whether_accepted', 'accepted_indices', 'rejected_indices']:
            self.outputs['epi_uncertainty'][key_for_lists] = []
        for param in self.inputs.param_ranges_unc:
            self.outputs['epi_uncertainty']['all_parameters'][param['key']] = []
            self.outputs['epi_uncertainty']['accepted_parameters'][param['key']] = {}
            self.outputs['epi_uncertainty']['rejected_parameters'][param['key']] = {n_accepted: []}
            starting_params.append(self.inputs.model_constants[param['key']])
        for compartment_type in self.inputs.compartment_types:
            if compartment_type in self.inputs.model_constants:
                self.outputs['epi_uncertainty']['all_compartment_values'][compartment_type] = []

        # instantiate model objects
        for scenario in self.scenarios:
            self.models[scenario] = model.ConsolidatedModel(scenario, self.inputs, self.gui_inputs)

        # find weights for outputs that are being calibrated to
        years_to_compare = range(2010, 2016)
        weights = find_uncertainty_output_weights(years_to_compare, 1, [1., 2.])
        self.add_comment_to_gui_window('"Weights": \n' + str(weights))

        # start main uncertainty loop
        while n_accepted < self.gui_inputs['uncertainty_runs']:

            # set timer
            start_timer_run = datetime.datetime.now()
            proposed_params = self.update_params(accepted_params) if accepted_params else starting_params

            # run baseline scenario (includes parameter checking, parameter setting and recording success/failure)
            self.run_with_params(proposed_params, scenario=0)

            # store outputs regardless of acceptance, provided run was completed successfully
            if self.is_last_run_success:

                # get outputs for calibration and store results
                self.store_uncertainty(0, 'epi_uncertainty')
                last_run_output_index = None if self.outputs['epi_uncertainty']['epi'][0]['mortality'].ndim == 1 else -1
                outputs_for_comparison \
                    = [self.outputs['epi_uncertainty']['epi'][0]['incidence'][
                           last_run_output_index, t_k.find_first_list_element_at_least_value(
                               self.outputs['manual']['epi'][0]['times'], float(year))] for year in years_to_compare]

                # calculate likelihood
                prior_log_likelihood, posterior_log_likelihood = [0.] * 2

                # calculate prior
                for p, param in enumerate(self.inputs.param_ranges_unc):
                    param_val = proposed_params[p]
                    self.outputs['epi_uncertainty']['all_parameters'][param['key']].append(proposed_params[p])
                    if 'additional_params' not in param:
                        param['additional_params'] = None
                    prior_log_likelihood += find_log_probability_density(
                        param['distribution'], param_val, param['bounds'], additional_params=param['additional_params'])

                # calculate posterior
                for output_dict in self.outputs_unc:

                    # the GTB values for the output of interest
                    working_output_dictionary = self.get_fitting_data()[output_dict['key']]
                    for y, year in enumerate(years_to_compare):
                        if year in working_output_dictionary.keys():
                            model_result_for_output = outputs_for_comparison[y]
                            mu, sd = working_output_dictionary[year]
                            posterior_log_likelihood += norm.logpdf(model_result_for_output, mu, sd) * weights[y]

                # determine acceptance
                log_likelihood = prior_log_likelihood + posterior_log_likelihood
                accepted = numpy.random.binomial(n=1, p=min(1., numpy.exp(log_likelihood - prev_log_likelihood)))

                # describe progression of likelihood analysis
                self.add_comment_to_gui_window(
                    'Previous log likelihood:\n%4.3f\nLog likelihood this run:\n%4.3f\nAcceptance probability:\n%4.3f'
                    % (prev_log_likelihood, log_likelihood, min(1., numpy.exp(log_likelihood - prev_log_likelihood)))
                    + '\nWhether accepted:\n%s\n________________\n' % str(bool(accepted)))
                self.outputs['epi_uncertainty']['loglikelihoods'].append(log_likelihood)

                # record starting population
                if self.gui_inputs['write_uncertainty_outcome_params']:
                    for compartment_type in self.outputs['epi_uncertainty']['all_compartment_values']:
                        self.outputs['epi_uncertainty']['all_compartment_values'][compartment_type].append(
                            self.inputs.model_constants[compartment_type])

                # record uncertainty calculations for all runs
                if accepted:
                    self.outputs['epi_uncertainty']['whether_accepted'].append(True)
                    self.outputs['epi_uncertainty']['accepted_indices'].append(run)
                    n_accepted += 1
                    for p, param in enumerate(self.inputs.param_ranges_unc):
                        self.outputs['epi_uncertainty']['accepted_parameters'][param['key']][n_accepted] \
                            = proposed_params[p]
                        self.outputs['epi_uncertainty']['rejected_parameters'][param['key']][n_accepted] = []

                    # update likelihood and parameter set for next run
                    prev_log_likelihood, accepted_params = log_likelihood, proposed_params

                    # run scenarios - only if accepted and not for baseline
                    for scenario in self.scenarios:
                        if scenario:
                            self.prepare_new_model_from_baseline(scenario)
                            self.run_with_params(accepted_params, scenario=scenario)
                            self.store_uncertainty(scenario, 'epi_uncertainty')

                    self.make_disease_specific_adjustments(last_run_output_index, years_to_compare)

                    # make algorithmic adjustments
                    if self.adjust_population:
                        self.adjust_start_population(last_run_output_index)

                else:
                    self.outputs['epi_uncertainty']['whether_accepted'].append(False)
                    self.outputs['epi_uncertainty']['rejected_indices'].append(run)
                    for p, param in enumerate(self.inputs.param_ranges_unc):
                        self.outputs['epi_uncertainty']['rejected_parameters'][param['key']][n_accepted].append(
                            proposed_params[p])

                # plot parameter progression and report on progress
<<<<<<< HEAD
                # self.plot_progressive_parameters()
=======
                if self.gui_inputs['uncertainty_runs'] <= 10:
                    self.plot_progressive_parameters()
>>>>>>> 42647553
                self.add_comment_to_gui_window(
                    str(n_accepted) + ' accepted / ' + str(run) + ' candidates. Running time: '
                    + str(datetime.datetime.now() - start_timer_run))

                self.record_disease_specific_adjustments()

                run += 1

    def get_fitting_data(self):
        """
        Get data to fit the model outputs to, which will always be disease-specific.
        """

        pass

    def make_disease_specific_adjustments(self, last_run_output_index, years_to_compare):
        """
        Make any disease specific adjustments to improve automatic calibration.
        """

        pass

    def record_disease_specific_adjustments(self):
        """
        Record the values of the adjustments made in disease-specific automatic calibration.
        """

        pass

    def run_with_params(self, params, scenario=0):
        """
        Integrate the model with the proposed parameter set.

        Args:
            params: The parameters to be set in the model
            scenario: Numeral for the scenario to be run
        """

        # check whether parameter values are acceptable
        for p, param in enumerate(params):

            # whether the parameter value is valid
            if not numpy.isfinite(param) or param < 0.:
                self.add_comment_to_gui_window('Warning: parameter%d=%f is invalid for model' % (p, param))
                self.is_last_run_success = False
                return

            # whether the parameter value is within acceptable ranges
            bounds = self.inputs.param_ranges_unc[p]['bounds']
            if param < bounds[0] or param > bounds[1]:
                self.add_comment_to_gui_window('Warning: parameter%d=%f is outside of the allowed bounds' % (p, param))
                self.is_last_run_success = False
                return

        param_dict = {names['key']: vals for names, vals in zip(self.inputs.param_ranges_unc, params)}

        # set parameters and run
        self.set_model_with_params(param_dict, scenario)
        self.is_last_run_success = True

        try:
            self.models[scenario].integrate()
        except:
            self.add_comment_to_gui_window('Warning: parameters=%s failed with model' % params)
            self.is_last_run_success = False

    def set_model_with_params(self, param_dict, scenario=0):
        """
        Populates baseline model with params from uncertainty calculations, including adjusting starting time.
        Also adjusts starting population to better match target population at current time using target_population input
        from country sheet. (Not currently in default sheet.)

        Args:
            param_dict: Dictionary of the parameters to be set within the model (keys parameter name strings and values
                parameter values)
            scenario: Numeral for scenario to run
        """

        for key in param_dict:

            # start time usually set in instantiation, which has already been done here, so needs to be set separately
            if key == 'start_time':
                self.models[scenario].start_time = param_dict[key]

            # set parameters
            elif key in self.models[scenario].params:
                self.models[scenario].set_parameter(key, param_dict[key])
            else:
                raise ValueError('%s not in model_object params' % key)

    def store_uncertainty(self, scenario, uncertainty_type='epi_uncertainty'):
        """
        Add model results from one uncertainty run to the appropriate outputs dictionary, vertically stacking
        results on to the previous matrix.

        Args:
            scenario: The scenario being run
            uncertainty_type: String for the approach to uncertainty, either epi_uncertainty or intervention_uncertainty
        Updates:
            self.outputs: Which contains all the outputs in a tiered dictionary format
        """

        # get outputs to add to outputs attribute
        new_outputs = {'epi': self.find_epi_outputs(scenario)}
        # new_outputs['cost'] = self.find_cost_outputs(scenario) if self.models[scenario].interventions_to_cost else {}
        if self.models[scenario].interventions_to_cost:
            new_outputs.update({'cost': self.find_cost_outputs(scenario)})

        # incorporate new data
        for output_type in ['epi', 'cost']:

            # create third tier if outputs haven't been recorded yet for this scenario
            if scenario not in self.outputs[uncertainty_type][output_type]:
                self.outputs[uncertainty_type][output_type] = {scenario: {}}

            # for each epi or cost output available
            for output in new_outputs[output_type]:

                # if output hasn't been added yet, start array off from list output
                if output not in self.outputs[uncertainty_type][output_type][scenario]:
                    self.outputs[uncertainty_type][output_type][scenario].update(
                        {output: numpy.array(new_outputs[output_type][output])})

                # otherwise append new data
                else:

                    # adjust list size if necessary or just use output directly
                    if output_type == 'epi' and scenario == 0:
                        shape_index = 0 if self.outputs[uncertainty_type]['epi'][scenario][output].ndim == 1 else 1

                        # extend new output data with zeros if too short
                        if len(new_outputs['epi'][output]) \
                                < self.outputs[uncertainty_type]['epi'][scenario][output].shape[shape_index]:
                            new_outputs['epi'][output] \
                                = t_k.join_zero_array_to_left(
                                    self.outputs[uncertainty_type]['epi'][scenario][output].shape[shape_index]
                                    - len(new_outputs['epi'][output]), new_outputs['epi'][output])

                        # extend existing output data array if too long
                        elif len(new_outputs['epi'][output]) \
                                > self.outputs[uncertainty_type]['epi'][scenario][output].shape[shape_index]:
                            self.outputs[uncertainty_type]['epi'][scenario][output] \
                                = t_k.join_zero_array_to_left(
                                    len(new_outputs['epi'][output])
                                    - self.outputs[uncertainty_type]['epi'][scenario][output].shape[shape_index],
                                    self.outputs[uncertainty_type]['epi'][scenario][output])

                    # stack onto previous output if seen before
                    self.outputs[uncertainty_type][output_type][scenario][output] \
                        = numpy.vstack((self.outputs[uncertainty_type][output_type][scenario][output],
                                        new_outputs[output_type][output]))

    def update_params(self, old_params):
        """
        Update all the parameter values being used in the uncertainty analysis.

        Args:
            old_params:
        Returns:
            new_params: The new parameters to be used in the next model run.
        """

        new_params = []

        # iterate through the parameters being used
        for p, param_dict in enumerate(self.inputs.param_ranges_unc):
            bounds, random = param_dict['bounds'], -100.
            sd = self.gui_inputs['search_width'] * (bounds[1] - bounds[0]) / (2. * 1.96)

            # search for new parameters and add to dictionary
            while random < bounds[0] or random > bounds[1]:
                random = norm.rvs(loc=old_params[p], scale=sd, size=1)
            new_params.append(random[0])

        return new_params

    def adjust_start_population(self, last_run_output_index):
        """
        Algorithmically adjust the starting population to better match the modern population targeted.

        Args:
            last_run_output_index: Integer to index last output
        """

        if 'target_population' in self.inputs.model_constants:
            population_adjustment \
                = self.inputs.model_constants['target_population'] / float(self.outputs['epi_uncertainty']['epi'][0][
                    'population'][last_run_output_index, t_k.find_first_list_element_above_value(
                        self.outputs['manual']['epi'][0]['times'], self.inputs.model_constants['current_time'])])
            for compartment in self.inputs.compartment_types:
                if compartment in self.models[0].params:
                    self.models[0].set_parameter(compartment,
                                                 self.models[0].params[compartment] * population_adjustment)

    def plot_progressive_parameters(self):
        """
        Produce real-time parameter plot, according to which GUI is in use.
        """

        if self.js_gui:
            self.js_gui('graph', {
                'all_parameters_tried': self.outputs['epi_uncertainty']['all_parameters'],
                'whether_accepted_list': self.outputs['epi_uncertainty']['whether_accepted'],
                'rejection_dict': self.outputs['epi_uncertainty']['rejected_parameters'],
                'accepted_indices': self.outputs['epi_uncertainty']['accepted_indices'],
                'acceptance_dict': self.outputs['epi_uncertainty']['accepted_parameters'],
                'names': {param: t_k.find_title_from_dictionary(param)
                          for p, param in enumerate(self.outputs['epi_uncertainty']['all_parameters'])},
                'param_ranges_unc': self.inputs.param_ranges_unc})

    ''' other run type methods '''

    def run_intervention_uncertainty(self):
        """
        Master method for running intervention uncertainty. That is, starting from the calibrated baseline simulated,
        project forward scenarios based on varying parameters for the effectiveness of the intervention under
        consideration.
        """

        self.outputs['int_uncertainty'] = {'epi': {}, 'cost': {}}

        # extract relevant intervention parameters from the intervention uncertainty dictionary
        working_param_dict = {}
        for param in self.inputs.intervention_param_dict[self.inputs.uncertainty_intervention]:
            for int_param in range(len(self.inputs.int_ranges_unc)):
                if self.inputs.int_ranges_unc[int_param]['key'] \
                        in self.inputs.intervention_param_dict[self.inputs.uncertainty_intervention]:
                    working_param_dict[param] = self.inputs.int_ranges_unc[int_param]

        # generate samples using latin hypercube design
        sample_values = lhs(len(working_param_dict), samples=self.inputs.n_samples)
        self.outputs['int_uncertainty']['parameter_values'] = {}
        for p, param in enumerate(working_param_dict):
            self.outputs['int_uncertainty']['parameter_values'][param] = []
            for sample in range(self.inputs.n_samples):
                self.outputs['int_uncertainty']['parameter_values'][param].append(
                    working_param_dict[param]['bounds'][0]
                    + (working_param_dict[param]['bounds'][1] - working_param_dict[param]['bounds'][0])
                    * sample_values[sample][p])

        # loop through parameter values
        for sample in range(self.inputs.n_samples):

            # prepare for integration of scenario
            self.models[15] = model.ConsolidatedModel(15, self.inputs, self.gui_inputs)
            self.prepare_new_model_from_baseline(15)
            self.models[15].relevant_interventions.append(self.inputs.uncertainty_intervention)
            for param in self.outputs['int_uncertainty']['parameter_values']:
                self.models[15].set_parameter(param, self.outputs['int_uncertainty']['parameter_values'][param][sample])

            # integrate and save
            self.models[15].integrate()
            self.store_uncertainty(15, uncertainty_type='int_uncertainty')

    ''' optimisation methods '''

    def run_optimisation(self):
        """
        Master optimisation method for the different levels of funding defined in self.annual_envelope
        """

        # initialise the optimisation output data structures
        standard_optimisation_attributes = ['best_allocation', 'incidence', 'mortality']
        self.opti_results['indicator_to_minimise'] = self.indicator_to_minimise
        self.opti_results['annual_envelope'] = self.annual_envelope
        for attribute in standard_optimisation_attributes:
            self.opti_results[attribute] = []

        # run optimisation for each envelope
        for envelope in self.annual_envelope:
            self.add_comment_to_gui_window('Start optimisation for annual total envelope of: ' + str(envelope))
            self.total_funding = envelope * (self.inputs.model_constants['scenario_end_time']
                                             - self.inputs.model_constants['scenario_start_time'])
            self.optimise_single_envelope()
            full_results = self.get_full_results_opti()
            for attribute in standard_optimisation_attributes:
                self.opti_results[attribute].append(full_results[attribute])

    def get_acceptable_combinations(self):
        """
        Determines the acceptable combinations of interventions according to the related starting costs and given a
        total amount of funding populates the acceptable_combinations attribute of model_runner.
        """

        # find all possible combinations of the considered interventions
        all_possible_combinations \
            = list(itertools.chain.from_iterable(
                itertools.combinations(range(len(self.interventions_considered_for_opti)), n) for n in
                range(len(self.interventions_considered_for_opti) + 1)[1:]))

        # determine whether each combination is fund-able given start-up costs
        fundable_combinations = []
        for combination in all_possible_combinations:
            total_startup_costs = 0.
            for intervention in combination:
                if self.inputs.intervention_startdates[0][self.interventions_considered_for_opti[intervention]] is 0:
                    total_startup_costs \
                        += self.inputs.model_constants['econ_startupcost_' +
                                                       self.interventions_considered_for_opti[intervention]]
            if total_startup_costs <= self.total_funding:
                fundable_combinations.append(combination)

        # determine whether a forced intervention is missing from each fund-able intervention
        combinations_missing_a_forced_intervention = []
        for c, combination in enumerate(fundable_combinations):
            for intervention in self.interventions_forced_for_opti:
                if self.interventions_considered_for_opti.index(intervention) not in combination \
                        and combination not in combinations_missing_a_forced_intervention:
                    combinations_missing_a_forced_intervention.append(combination)

        # populate final list of acceptable combinations
        acceptable_combinations = []
        for combination in fundable_combinations:
            if combination not in combinations_missing_a_forced_intervention:
                acceptable_combinations.append(combination)
        self.acceptable_combinations = acceptable_combinations
        self.add_comment_to_gui_window('Number of combinations to consider: ' + str(len(self.acceptable_combinations)))

    def optimise_single_envelope(self):
        """
        Method to fully run optimisation for a single funding envelope.
        """

        start_timer_opti = datetime.datetime.now()
        self.optimised_combinations = []

        # initialise a new model that will be run from recent_time and set basic attributes for optimisation
        self.models['optimisation'] = model.ConsolidatedModel(0, self.inputs, self.gui_inputs)
        self.prepare_new_model_from_baseline(0)
        self.models['optimisation'].eco_drives_epi = True
        self.models['optimisation'].inputs.model_constants['scenario_end_time'] = self.year_end_opti
        self.models['optimisation'].interventions_considered_for_opti = self.interventions_considered_for_opti

        # find the combinations of interventions to be optimised
        self.get_acceptable_combinations()

        # for each acceptable combination of interventions
        for c, combination in enumerate(self.acceptable_combinations):

            # prepare storage
            dict_optimised_combi = {'interventions': [], 'distribution': [], 'objective': None}

            for i in range(len(combination)):
                intervention = self.interventions_considered_for_opti[combination[i]]
                dict_optimised_combi['interventions'].append(intervention)

            print('Optimisation of the distribution across: ')
            print(dict_optimised_combi['interventions'])

            # function to minimise: incidence in 2035
            def minimisation_function(x):

                """
                Args:
                    x: defines the resource allocation (as absolute funding over the total period (2015 - 2035))
                Returns:
                    x has same length as combination
                    predicted incidence for 2035
                """

                # initialise funding at zero for each intervention
                for inter in self.interventions_considered_for_opti:
                    self.models['optimisation'].available_funding[inter] = 0.

                # input values from x
                for x_i in range(len(x)):
                    inter = self.interventions_considered_for_opti[combination[x_i]]
                    self.models['optimisation'].available_funding[inter] = x[x_i] * self.total_funding
                self.models['optimisation'].distribute_funding_across_years()
                self.models['optimisation'].integrate()
                output_list = self.find_epi_outputs(0)
                return output_list[self.indicator_to_minimise][-1]

            # if only one intervention, the distribution is obvious
            if len(combination) == 1:
                dict_optimised_combi['distribution'] = [1.]
                dict_optimised_combi['objective'] = minimisation_function([1.])

            # otherwise
            else:

                # initial guess
                starting_distribution = []
                for i in range(len(combination)):
                    starting_distribution.append(1. / len(combination))

                # equality constraint is that the sum of the proportions has to be equal to one
                sum_to_one_constraint = [{'type': 'ineq',
                                          'fun': lambda x: 1. - sum(x),
                                          'jac': lambda x: -numpy.ones(len(x))}]
                cost_bounds = []
                for i in range(len(combination)):
                    minimal_allocation = 0.

                    # if start-up costs apply
                    if self.inputs.intervention_startdates[0][
                            self.models['manual_baseline'].interventions_to_cost[combination[i]]] is None:
                        minimal_allocation \
                            = self.models['manual_baseline'].inputs.model_constants[
                                  'econ_startupcost_'
                                  + self.models['manual_baseline'].interventions_to_cost[combination[i]]] \
                            / self.total_funding
                    cost_bounds.append((minimal_allocation, 1.))

                # ready to run optimisation
                optimisation_result \
                    = minimize(minimisation_function, starting_distribution, jac=None, bounds=cost_bounds,
                               constraints=sum_to_one_constraint, method='SLSQP',
                               options={'disp': False, 'ftol': self.f_tol[self.indicator_to_minimise]})
                dict_optimised_combi['distribution'] = optimisation_result.x
                dict_optimised_combi['objective'] = optimisation_result.fun

            self.optimised_combinations.append(dict_optimised_combi)
            self.add_comment_to_gui_window('Combination ' + str(c + 1) + '/' + str(len(self.acceptable_combinations))
                                           + ' completed.')

        # update optimal allocation
        self.optimal_allocation = {}
        best_dict = {}
        best_obj = 1e10
        for i, dict_opti in enumerate(self.optimised_combinations):
            if dict_opti['objective'] < best_obj:
                best_dict = dict_opti
                best_obj = dict_opti['objective']

        for intervention in self.interventions_considered_for_opti:
            self.optimal_allocation[intervention] = 0.
        for i, intervention in enumerate(best_dict['interventions']):
            self.optimal_allocation[intervention] = best_dict['distribution'][i]

        self.add_comment_to_gui_window('End optimisation after ' + str(datetime.datetime.now() - start_timer_opti))

    def get_full_results_opti(self):
        """
        We need to run the best allocation scenario until 2035 to obtain the final incidence and mortality.
        """

        # prepare new model to run full scenario duration
        self.models['optimisation'] = model.ConsolidatedModel(0, self.inputs, self.gui_inputs)
        self.prepare_new_model_from_baseline(0)
        self.models['optimisation'].eco_drives_epi = True
        self.models['optimisation'].interventions_considered_for_opti = self.interventions_considered_for_opti

        # initialise funding at zero for each intervention
        for intervention in self.interventions_considered_for_opti:
            self.models['optimisation'].available_funding[intervention] = 0.

        # distribute funding and integrate
        for intervention, prop in self.optimal_allocation.iteritems():
            self.models['optimisation'].available_funding[intervention] = prop * self.total_funding
        self.models['optimisation'].distribute_funding_across_years()
        self.models['optimisation'].integrate()

        # find epi results
        output_list = self.find_epi_outputs(0)
        del self.models['optimisation']
        return {'best_allocation': self.optimal_allocation, 'incidence': output_list['incidence'][-1],
                'mortality': output_list['mortality'][-1]}

    def load_opti_results(self):
        """
        Load optimisation results if attribute to self is True.
        """

        if self.load_optimisation:
            storage_file_name = os.path.join(self.opti_outputs_dir, 'opti_outputs.pkl')
            self.opti_results = t_k.pickle_load(storage_file_name)
            self.add_comment_to_gui_window('Optimisation results loaded')

    def save_opti_results(self):
        """
        Save optimisation results, which is expected to be the usual behaviour for the model runner.
        """

        # save only if optimisation has been run and save requested
        if self.save_opti and self.optimisation:
            filename = os.path.join(self.opti_outputs_dir, 'opti_outputs.pkl')
            t_k.pickle_save(self.opti_results, filename)
            self.add_comment_to_gui_window('Optimisation results saved')

    ''' GUI-related methods '''

    def add_comment_to_gui_window(self, comment):

        if self.js_gui:
            self.js_gui('console', {'message': comment})


''' disease-specific model runners '''


class TbRunner(ModelRunner):
    def __init__(self, gui_inputs, runtime_outputs, js_gui=None):

        ModelRunner.__init__(self, gui_inputs, runtime_outputs, js_gui)

        # outputs
        self.epi_outputs_to_analyse = ['incidence', 'prevalence', 'mortality', 'true_mortality', 'notifications']
        self.outputs_unc = [{'key': 'incidence',
                             'posterior_width': None,
                             'width_multiplier': 2.  # width of normal posterior relative to range of allowed values
                             }]
        self.standard_rate_outputs = ['incidence', 'notifications', 'infections']
        self.from_labels \
            = {'incidence': ['latent'],
               'notifications': ['active'],
               'infections': []}
        self.to_labels \
            = {'incidence': ['active'],
               'notifications': ['detect'],
               'infections': ['latent_early']}
        self.divide_population = ['incidence']
        self.multipliers \
            = {'incidence': 1e5,
               'mortality': 1e5}
        self.non_disease_compartment_strings \
            = ['susceptible', 'latent']

        # uncertainty adjustments
        self.outputs['epi_uncertainty'] \
            = {'adjustments': {'program_prop_death_reporting': [], 'mdr_introduce_time': []}}
        self.relative_difference_to_adjust_mortality = 1.1
        self.relative_difference_to_adjust_mdr = 1.1
        self.amount_to_adjust_mortality = .02
        self.amount_to_adjust_mdr_year = 1.
        self.prop_death_reporting = self.inputs.model_constants['program_prop_death_reporting']
        self.adjust_mortality = True
        adjust_mdr = False
        self.adjust_mdr = False if len(self.inputs.strains) < 2 else adjust_mdr
        self.mdr_introduce_time = self.inputs.model_constants['mdr_introduce_time']

    ''' output interpretation methods '''

    def find_mortality_output(self, epi_outputs, scenario, strain, stratum):
        """
        TB-specific method to calculate mortality rates, accounting for under-reporting of community deaths.

        Args:
            epi_outputs: Output data structure to be updated
            scenario: Integer for scenario value
            strain: Strain being evaluated
            stratum: Population stratum being evaluated
        Returns:
            Updated version of epi_outputs
        """

        blank_output_list = [0.] * len(epi_outputs['times'])
        master_mapper = self.models[scenario].flow_type_index
        strain_stratum = strain + stratum
        denominator = t_k.prepare_denominator(epi_outputs['population' + stratum])
        multiplier = self.multipliers['mortality'] if 'mortality' in self.multipliers else 1.
        epi_outputs['mortality' + strain_stratum], epi_outputs['true_mortality' + strain_stratum] \
            = [blank_output_list] * 2
        for flow_type in self.models[scenario].flows_by_type:
            mapper = master_mapper[flow_type]
            for flow in self.models[scenario].flows_by_type[flow_type]:
                if 'death' in flow_type and strain in flow[mapper['from']] and stratum in flow[mapper['from']]:
                    for mortality_type in ['true_mortality', 'mortality']:
                        prop_death_reporting = self.prop_death_reporting \
                            if mortality_type == 'mortality' and 'fixed' in flow_type else 1.
                        mortality_increment \
                            = self.models[scenario].get_compartment_soln(flow[mapper['from']]) \
                            * self.get_rate_for_output(scenario, flow_type, flow) / denominator * multiplier
                        epi_outputs[mortality_type + strain_stratum] \
                            = t_k.elementwise_list_addition(mortality_increment * prop_death_reporting,
                                                            epi_outputs[mortality_type + strain_stratum])
        return epi_outputs

    ''' epidemiological uncertainty-related methods '''

    def get_fitting_data(self):
        """
        Define the characteristics (mean and standard deviation) of the normal distribution for model outputs
        - currently incidence and mortality only.

        Returns:
            norm_dist_params: Dictionary with keys outputs and values dictionaries. Sub-dictionaries have keys years
                and values lists, with first element of list means and second standard deviations.
        """

        # dictionary storing the characteristics of the normal distributions
        norm_dist_params = {}
        for output_dict in self.inputs.outputs_unc:
            norm_dist_params[output_dict['key']] = {}

            # incidence
            if output_dict['key'] == 'incidence':
                for year in self.inputs.data_to_fit[output_dict['key']].keys():
                    low, high = self.inputs.data_to_fit['incidence_low'][year], \
                                self.inputs.data_to_fit['incidence_high'][year]
                    norm_dist_params[output_dict['key']][year] \
                        = [(high + low) / 2., output_dict['width_multiplier'] * (high - low) / (2. * 1.96)]

            # mortality
            elif output_dict['key'] == 'mortality':
                sd = output_dict['posterior_width'] / (2. * 1.96)
                for year in self.inputs.data_to_fit[output_dict['key']].keys():
                    mu = self.inputs.data_to_fit[output_dict['key']][year]
                    norm_dist_params[output_dict['key']][year] = [mu, sd]

        return norm_dist_params

    def make_disease_specific_adjustments(self, last_run_output_index, years_to_compare):
        """
        Make any TB-specific adjustments required for automatic calibration here. Arguments are just passed through to
        the specific methods below.
        """

        if self.adjust_mortality:
            self.adjust_mortality_reporting(last_run_output_index, years_to_compare)
        if self.adjust_mdr:
            self.adjust_mdr_introduction(last_run_output_index)

    def adjust_mortality_reporting(self, last_run_output_index, years_to_compare):
        """
        Adjust the proportion of mortality captured by reporting systems to better match reported data.

        Args:
            last_run_output_index: Integer to index the run
            years_to_compare: Years to compare the reported mortality to the modelled mortality over
        """

        ratios = []
        for year in years_to_compare:
            if year in self.inputs.original_data['gtb']['e_mort_exc_tbhiv_100k']:
                ratios.append(self.outputs['epi_uncertainty']['epi'][0]['mortality'][
                                  last_run_output_index, t_k.find_first_list_element_above_value(
                                      self.outputs['manual']['epi'][0]['times'], float(year))]
                              / self.inputs.original_data['gtb']['e_mort_exc_tbhiv_100k'][year])
        average_ratio = numpy.mean(ratios)
        if average_ratio < 1. / self.relative_difference_to_adjust_mortality:
            self.prop_death_reporting += self.amount_to_adjust_mortality
        elif average_ratio > self.relative_difference_to_adjust_mortality:
            self.prop_death_reporting -= self.amount_to_adjust_mortality

    def adjust_mdr_introduction(self, last_run_output_index):
        """
        Adjust timing of MDR-TB algorithmically to better match modern proportionate burden observed. May not work if
        introducing earlier doesn't consistently result in a greater burden of disease - as was the case for Bulgaria.
        """

        ratio_mdr_prevalence \
            = float(self.outputs['epi_uncertainty']['epi'][0]['perc_incidence_mdr'][
                        last_run_output_index, t_k.find_first_list_element_at_least_value(
                            self.outputs['manual']['epi'][0]['times'], self.inputs.model_constants['current_time'])]) \
            / self.inputs.model_constants['tb_perc_mdr_prevalence']
        if ratio_mdr_prevalence < 1. / self.relative_difference_to_adjust_mdr:
            self.mdr_introduce_time -= self.amount_to_adjust_mdr_year
        elif ratio_mdr_prevalence > self.relative_difference_to_adjust_mdr:
            self.mdr_introduce_time += self.amount_to_adjust_mdr_year
        for scenario in self.scenarios:
            self.models[scenario].set_parameter('mdr_introduce_time', self.mdr_introduce_time)

    def record_disease_specific_adjustments(self):
        # record death reporting proportion and mdr introduction time, which may or may not have been adjusted
        if self.adjust_mortality:
            self.outputs['epi_uncertainty']['adjustments']['program_prop_death_reporting'].append(
                self.prop_death_reporting)
        if self.adjust_mdr:
            self.outputs['epi_uncertainty']['adjustments']['mdr_introduce_time'].append(self.mdr_introduce_time)<|MERGE_RESOLUTION|>--- conflicted
+++ resolved
@@ -706,12 +706,8 @@
                             proposed_params[p])
 
                 # plot parameter progression and report on progress
-<<<<<<< HEAD
-                # self.plot_progressive_parameters()
-=======
                 if self.gui_inputs['uncertainty_runs'] <= 10:
                     self.plot_progressive_parameters()
->>>>>>> 42647553
                 self.add_comment_to_gui_window(
                     str(n_accepted) + ' accepted / ' + str(run) + ' candidates. Running time: '
                     + str(datetime.datetime.now() - start_timer_run))
