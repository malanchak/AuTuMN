
import tool_kit
import model
import os
import data_processing
import numpy
import datetime
from scipy.stats import norm, beta, gamma
from scipy.optimize import minimize
import autumn.economics
import itertools
from pyDOE import lhs


def elementwise_list_addition(increment, list_to_increment):
    """
    Simple method to element-wise increment a list by the values in another list of the same length.
    """

    assert len(increment) == len(list_to_increment), 'Attempted to add two lists of different lengths'
    return [sum(x) for x in zip(list_to_increment, increment)]


def elementwise_list_division(numerator, denominator):
    """
    Simple method to element-wise divide a list by the values in another list of the same length.
    """

    assert len(numerator) == len(denominator), 'Attempted to divide two lists of different lengths'
    return [n / d for n, d in zip(numerator, denominator)]


def elementwise_list_percentage(numerator, denominator):
    """
    Simple method to element-wise divide a list by the values in another list of the same length to produce a
    percentage.
    """

    assert len(numerator) == len(denominator), 'Attempted to divide two lists of different lengths'
    return [n / d * 1e2 for n, d in zip(numerator, denominator)]


def find_uncertainty_output_weights(list, method, relative_weights=(1., 2.)):
    """
    Creates a set of "weights" to determine the proportion of the log-likelihood to be contributed by the years
    considered in the calibration.

    Args:
        list: A list of the years that the weights are to be applied to.
        method: Choice of method.
        relative_weights: Relative size of the starting and ending weights if method is 1.
    """

    # linearly scaling weights summing to one
    if method == 1:
        if len(list) == 1:
            return [1.]
        else:
            weights = numpy.linspace(relative_weights[0], relative_weights[1], num=len(list))
            return [i / sum(weights) for i in weights]

    # equally distributed weights summing to one
    elif method == 2:
        return [1. / float(len(list))] * len(list)

    # all weights equal to one
    elif method == 3:
        return [1.] * len(list)


def is_parameter_value_valid(parameter):
    """
    Determine whether a number is finite and positive and so valid for the model as a parameter.
    """

    return numpy.isfinite(parameter) and parameter > 0.


def find_log_probability_density(distribution, param_val, bounds, additional_params=None):
    """
    Find the log probability density for the parameter value being considered. Uniform is the default distribution if no
    other distribution is specified.

    Args:
        distribution: String specifying the general type of distribution (uniform default)
        param_val: The parameter value
        bounds: Two element list for the upper and lower limits of the distribution
        additional_params: Any additional parameters to the distribution if not completely specified with bounds
    Returns:
        prior_log_likelihood: Prior log likelihood associated with the individual parameter fed in to this function
    """

    # save some code repetition by finding the parameter value's distance through the distribution width
    normalised_param_value = (param_val - bounds[0]) / (bounds[1] - bounds[0])

    # find the log probability density
    if distribution == 'beta_2_2':
        prior_log_likelihood = beta.logpdf(normalised_param_value, 2., 2.)
    elif distribution == 'beta_mean_stdev':
        alpha_value = ((1. - additional_params[0]) / additional_params[1] ** 2. - 1. / additional_params[0]) \
                      * additional_params[0] ** 2.
        beta_value = alpha_value * (1. / additional_params[0] - 1.)
        prior_log_likelihood = beta.logpdf(normalised_param_value, alpha_value, beta_value)
    elif distribution == 'beta_params':
        prior_log_likelihood = beta.logpdf(normalised_param_value, additional_params[0], additional_params[1])
    elif distribution == 'gamma_mean_stdev':
        prior_log_likelihood = gamma.logpdf(param_val, (additional_params[0] / additional_params[1]) ** 2.,
                                             scale=additional_params[1] ** 2. / additional_params[0])
    elif distribution == 'gamma_params':
        prior_log_likelihood = gamma.logpdf(param_val, additional_params[0])
    else:
        prior_log_likelihood = numpy.log(1. / (bounds[1] - bounds[0]))
    return prior_log_likelihood


def solve_by_dichotomy(f, objective, a, b, tolerance):
    """
    Apply the dichotomy method to solve the equation f(x)=objective, x being the unknown variable.
    a and b are initial x values satisfying the following inequation: (f(a) - objective)*(f(b) - objective) < 0.
    The iterative method stops once f(x) is found close enough to the objective, that is when |objective-f(x)|
    <= tolerance. Returns the value of x.
    """

    # check that f(a) - objective)*(f(b) - objective) < 0
    y_a, y_b = f(a), f(b)
    assert (y_a - objective) * (y_b - objective) <= 0.

    # check o
    assert a < b  # check the order

    # will be used as a multiplier in various tests that depend on the function monotony (incr. or decr.)
    monotony = -1. if y_a >= objective else 1.

    while min(abs(y_a - objective), abs(y_b - objective)) > tolerance:
        dist_a, dist_b = abs(y_a - objective), abs(y_b - objective)
        # the x update is based on the Thales theorem
        # - that is, if f is linear, the exact solution is obtained in one step
        x = a + (dist_a * b - a * dist_a) / (dist_a + dist_b)
        y = f(x)
        if (y - objective) * monotony >= 0:
            b, y_b = x, y
        else:
            a, y_a = x, y

    if abs(y_a - objective) <= abs(y_b - objective):
        return a
    else:
        return b


class ModelRunner:
    def __init__(self, gui_inputs, runtime_outputs, js_gui=None):
        """
        Instantiation method for model runner - currently including some attributes that should be set externally, e.g.
        in the GUI(s).

        Args:
            gui_inputs: Inputs from the off-line Tkinter GUI
            runtime_outputs: Offline GUI window for commenting
            js_gui: JavaScript GUI inputs
        """

        # conversion of inputs to attributes
        self.gui_inputs = gui_inputs
        self.scenarios = self.gui_inputs['scenarios_to_run']
        self.runtime_outputs = runtime_outputs
        self.inputs = data_processing.Inputs(gui_inputs, runtime_outputs, js_gui=js_gui)
        self.inputs.read_and_load_data()

        # preparing for basic runs
        self.models = {}
        self.interventions_to_cost = self.inputs.interventions_to_cost

        # uncertainty-related attributes
        self.is_last_run_success = False
        self.loglikelihoods = []
        self.outputs_unc = [{'key': 'incidence',
                             'posterior_width': None,
                             'width_multiplier': 2.  # width of normal posterior relative to range of allowed values
                             }]
        self.all_parameters_tried = {}  # all refers to applying to every model run (rather than accepted only)
        self.all_compartment_values_tried = {}
        self.all_other_adjustments_made = {}
        self.whether_accepted_list = []
        self.accepted_indices = []
        self.rejected_indices = []
        self.solns_for_extraction = ['compartment_soln', 'fraction_soln']
        self.arrays_for_extraction = ['flow_array', 'fraction_array', 'soln_array', 'var_array', 'costs']
        self.acceptance_dict = {}
        self.rejection_dict = {}
        self.uncertainty_percentiles = {}
        self.n_centiles_for_shading = 100
        self.percentiles = [2.5, 50., 97.5] + list(numpy.linspace(0., 100., self.n_centiles_for_shading * 2 + 1))
        self.random_start = False  # whether to start from a random point, as opposed to the manually calibrated value
        self.intervention_uncertainty = self.inputs.intervention_uncertainty
        self.relative_difference_to_adjust_mortality = 1.1
        self.amount_to_adjust_mortality = .02

        # optimisation attributes
        self.optimisation = False  # leave True even if loading optimisation results
        self.opti_outputs_dir = 'saved_optimisation_analyses'
        self.indicator_to_minimise = 'incidence'  # currently must be 'incidence' or 'mortality'
        self.annual_envelope = [112.5e6]  # size of funding envelope in scenarios to be run
        self.save_opti = True
        self.load_optimisation = False  # optimisation will not be run if true
        self.total_funding = None  # funding for entire period
        self.f_tol = {'incidence': 0.5,
                      'mortality': 0.05}  # stopping condition for optimisation algorithm (differs by indicator)
        self.year_end_opti = 2035.  # model is run until that date during optimisation
        self.acceptable_combinations = []  # list of intervention combinations that can be considered with funding
        self.opti_results = {}  # store all the results that we need for optimisation
        self.optimised_combinations = []
        self.optimal_allocation = {}
        self.interventions_considered_for_opti \
            = ['engage_lowquality', 'xpert', 'cxrxpertacf_prison', 'cxrxpertacf_urbanpoor', 'ipt_age0to5',
               'intensive_screening']  # interventions that must appear in optimal plan
        self.interventions_forced_for_opti = ['engage_lowquality', 'ipt_age0to5', 'intensive_screening']

        # output-related attributes
        self.epi_outputs_to_analyse = ['incidence', 'prevalence', 'mortality', 'true_mortality', 'notifications']
        self.additional_cost_types = ['inflated', 'discounted', 'discounted_inflated']
        self.cost_types = self.additional_cost_types + ['raw']

        # new single main output attribute
        self.outputs = {}

        # saving-related
        self.attributes_to_save \
            = ['outputs', 'accepted_indices', 'rejected_indices', 'all_parameters_tried', 'whether_accepted_list',
               'acceptance_dict', 'rejection_dict', 'loglikelihoods', 'all_other_adjustments_made']

        # GUI-related
        self.emit_delay = 0.1
        self.plot_count = 0
        self.js_gui = js_gui
        if self.js_gui: self.js_gui('init')

    ''' master methods to run other methods '''

    def master_runner(self):
        """
        Calls methods to run model with each of the three fundamental approaches.
        """

        # prepare file for saving
        out_dir = 'saved_uncertainty_analyses'
        if not os.path.isdir(out_dir): os.makedirs(out_dir)
        storage_file_name = os.path.join(out_dir, 'store.pkl')

        # load a saved simulation
        if self.gui_inputs['pickle_uncertainty'] == 'Load':
            self.add_comment_to_gui_window('Loading results from previous simulation')
            loaded_data = tool_kit.pickle_load(storage_file_name)
            self.add_comment_to_gui_window('Loading finished')
            for attribute in loaded_data: setattr(self, attribute, loaded_data[attribute])

        # or run the manual scenarios as requested by user
        else:
            self.run_manual_calibration()
            if self.gui_inputs['output_uncertainty']: self.run_epi_uncertainty()
            if self.intervention_uncertainty: self.run_intervention_uncertainty()

        # save uncertainty if requested
        if self.gui_inputs['pickle_uncertainty'] == 'Save':
            data_to_save = {}
            for attribute in self.attributes_to_save: data_to_save[attribute] = getattr(self, attribute)
            tool_kit.pickle_save(data_to_save, storage_file_name)
            self.add_comment_to_gui_window('Uncertainty results saved to disc')

        # master optimisation method
        if self.optimisation and not self.load_optimisation: self.run_optimisation()

        # prepare file for saving, save and load as requested
        if not os.path.isdir(self.opti_outputs_dir): os.makedirs(self.opti_outputs_dir)
        self.load_opti_results()
        self.save_opti_results()

        # notify user that model running has finished
        self.add_comment_to_gui_window('Model running complete')

    def run_manual_calibration(self):
        """
        Runs the scenarios a single time, starting from baseline with parameter values as specified in spreadsheets.
        """

        # run for each scenario, including baseline which is always included by default
        self.outputs['manual'] = {'epi': {}, 'cost': {}}
        for scenario in self.scenarios:

            # name, initialise and describe model, with appropriate times for scenario runs if required
            self.models[scenario] = model.ConsolidatedModel(scenario, self.inputs, self.gui_inputs)
            if scenario > 0: self.prepare_new_model_from_baseline(scenario)
            self.add_comment_to_gui_window(
                'Running %s conditions for %s using point estimates for parameters.'
                    % ('manual_' + tool_kit.find_scenario_string_from_number(scenario), self.gui_inputs['country']))

            # integrate
            self.models[scenario].integrate()

            # interpret
            self.outputs['manual']['epi'][scenario] \
                = self.find_epi_outputs(scenario, outputs_to_analyse=self.epi_outputs_to_analyse,
                                        strata=[self.models[scenario].agegroups, self.models[scenario].riskgroups])
            self.outputs['manual']['epi'][scenario].update(
                self.find_population_fractions(scenario=scenario,
                                               all_stratifications_to_assess=[self.models[scenario].agegroups,
                                                                              self.models[scenario].riskgroups]))
            if self.interventions_to_cost[scenario]:
                self.outputs['manual']['cost'][scenario] = self.find_cost_outputs(scenario)

    def prepare_new_model_from_baseline(self, scenario):
        """
        Method to set the start time of a model and load the compartment values from the baseline run.

        Args:
            scenario: Scenario number
        """

        start_time_index = self.models[0].find_time_index(self.inputs.model_constants['before_intervention_time'])
        start_time = self.models[0].times[start_time_index]
        self.models[scenario].start_time = start_time
        self.models[scenario].next_time_point = start_time
        self.models[scenario].loaded_compartments = self.models[0].load_state(start_time_index)

    ''' output interpretation methods '''

    def find_epi_outputs(self, scenario, outputs_to_analyse, strata=()):
        """
        Method to extract all requested epidemiological outputs from the models. Intended ultimately to be flexible\
        enough for use for analysis of scenarios, uncertainty and optimisation.

        Args:
            scenario: The number value representing the scenario of the model to be analysed
            outputs_to_analyse: List of strings for the outputs of interest to be worked through
            strata: List of any stratifications that outputs are required over
        """

        ''' compulsory elements to calculate '''

        if 'population' not in outputs_to_analyse: outputs_to_analyse.append('population')
        epi_outputs = {'times': self.models[scenario].times}

        ''' unstratified outputs '''

        # initialise lists to zeros to allow incrementation
        for output in outputs_to_analyse:
            epi_outputs[output] = [0.] * len(epi_outputs['times'])
            for strain in self.models[scenario].strains: epi_outputs[output + strain] = [0.] * len(epi_outputs['times'])

        # population
        for compartment in self.models[scenario].compartments:
            epi_outputs['population'] \
                = elementwise_list_addition(self.models[scenario].get_compartment_soln(compartment),
                                            epi_outputs['population'])

        # replace zeroes with small numbers for division
        total_denominator = tool_kit.prepare_denominator(epi_outputs['population'])

        # to allow calculation by strain and the total output
        strains = self.models[scenario].strains + ['']

        # incidence
        if 'incidence' in outputs_to_analyse:
            for strain in strains:
                for from_label, to_label, rate in self.models[scenario].var_transfer_rate_flows:  # variable flows
                    if 'latent' in from_label and 'active' in to_label and strain in to_label:
                        incidence_increment = self.models[scenario].get_compartment_soln(from_label) \
                                              * self.models[scenario].get_var_soln(rate) / total_denominator * 1e5
                        epi_outputs['incidence' + strain] \
                            = elementwise_list_addition(incidence_increment, epi_outputs['incidence' + strain])
                for from_label, to_label, rate in self.models[scenario].fixed_transfer_rate_flows:  # fixed flows
                    if 'latent' in from_label and 'active' in to_label and strain in to_label:
                        incidence_increment = self.models[scenario].get_compartment_soln(from_label) \
                                              * rate / total_denominator * 1e5
                        epi_outputs['incidence' + strain] \
                            = elementwise_list_addition(incidence_increment, epi_outputs['incidence' + strain])

            # find percentage incidence by strain
            if len(self.models[scenario].strains) > 1:
                for strain in self.models[scenario].strains:
                    epi_outputs['perc_incidence' + strain] \
                        = elementwise_list_percentage(epi_outputs['incidence' + strain],
                                                      tool_kit.prepare_denominator(epi_outputs['incidence']))

        # notifications
        if 'notifications' in outputs_to_analyse:
            for strain in strains:
                for from_label, to_label, rate in self.models[scenario].var_transfer_rate_flows:
                    if 'active' in from_label and 'detect' in to_label and strain in to_label:
                        notifications_increment \
                            = self.models[scenario].get_compartment_soln(from_label) \
                              * self.models[scenario].get_var_soln(rate)
                        epi_outputs['notifications' + strain] \
                            = elementwise_list_addition(notifications_increment, epi_outputs['notifications' + strain])

        # mortality
        if 'mortality' in outputs_to_analyse:
            for strain in strains:

                # fixed flows are outside of the health system and so the natural death contribution is reduced
                for from_label, rate in self.models[scenario].fixed_infection_death_rate_flows:
                    if strain in from_label:
                        mortality_increment = self.models[scenario].get_compartment_soln(from_label) \
                                              * rate / total_denominator * 1e5
                        epi_outputs['true_mortality' + strain] \
                            = elementwise_list_addition(mortality_increment, epi_outputs['true_mortality' + strain])
                        epi_outputs['mortality' + strain] \
                            = elementwise_list_addition(
                                mortality_increment * self.models[scenario].params['program_prop_death_reporting'],
                                epi_outputs['mortality' + strain])

                # variable flows are within the health system and so true and reported are dealt with the same way
                for from_label, rate in self.models[scenario].var_infection_death_rate_flows:
                    if strain in from_label:
                        mortality_increment = self.models[scenario].get_compartment_soln(from_label) \
                                              * self.models[scenario].get_var_soln(rate) / total_denominator * 1e5
                        for mortality_type in ['true_mortality', 'mortality']:
                            epi_outputs[mortality_type + strain] \
                                = elementwise_list_addition(mortality_increment, epi_outputs[mortality_type + strain])

        # prevalence
        if 'prevalence' in outputs_to_analyse:
            for strain in strains:
                for label in self.models[scenario].labels:
                    if 'susceptible' not in label and 'latent' not in label and strain in label:
                        prevalence_increment \
                            = self.models[scenario].get_compartment_soln(label) / total_denominator * 1e5
                        epi_outputs['prevalence' + strain] \
                            = elementwise_list_addition(prevalence_increment, epi_outputs['prevalence' + strain])

        # infections (absolute number)
        if 'infections' in outputs_to_analyse:
            for strain in strains:
                for from_label, to_label, rate in self.models[scenario].var_transfer_rate_flows:
                    if 'latent_early' in to_label and strain in to_label:
                        epi_outputs['infections' + strain] \
                            = elementwise_list_addition(self.models[scenario].get_compartment_soln(from_label)
                                                        * self.models[scenario].get_var_soln(rate),
                                                        epi_outputs['infections' + strain])

                # annual risk of infection (as a percentage)
                epi_outputs['annual_risk_infection' + strain] \
                    = elementwise_list_percentage(epi_outputs['infections' + strain], total_denominator)

        ''' stratified outputs (currently not repeated for each strain) '''

        for stratification in strata:
            if len(stratification) > 1:
                for stratum in stratification:

                    # initialise lists
                    for output in outputs_to_analyse: epi_outputs[output + stratum] = [0.] * len(epi_outputs['times'])

                    # population
                    for compartment in self.models[scenario].compartments:
                        if stratum in compartment:
                            epi_outputs['population' + stratum] \
                                = elementwise_list_addition(self.models[scenario].get_compartment_soln(compartment),
                                                            epi_outputs['population' + stratum])

                    # the population denominator to be used with zeros replaced with small numbers
                    stratum_denominator = tool_kit.prepare_denominator(epi_outputs['population' + stratum])

                    # incidence
                    if 'incidence' in outputs_to_analyse:
                        for from_label, to_label, rate in self.models[scenario].var_transfer_rate_flows:
                            if 'latent' in from_label and 'active' in to_label and stratum in from_label:
                                incidence_increment = self.models[scenario].get_compartment_soln(from_label) \
                                                      * self.models[scenario].get_var_soln(rate) \
                                                      / stratum_denominator * 1e5
                                epi_outputs['incidence' + stratum] \
                                    = elementwise_list_addition(incidence_increment, epi_outputs['incidence' + stratum])
                        for from_label, to_label, rate in self.models[scenario].fixed_transfer_rate_flows:
                            if 'latent' in from_label and 'active' in to_label and stratum in from_label:
                                incidence_increment = self.models[scenario].get_compartment_soln(from_label) \
                                                      * rate / stratum_denominator * 1e5
                                epi_outputs['incidence' + stratum] \
                                    = elementwise_list_addition(incidence_increment, epi_outputs['incidence' + stratum])

                    # notifications
                    if 'notifications' in outputs_to_analyse:
                        for strain in strains:
                            for from_label, to_label, rate in self.models[scenario].var_transfer_rate_flows:
                                if 'active' in from_label and 'detect' in to_label and strain in to_label \
                                        and stratum in from_label:
                                    notifications_increment \
                                        = self.models[scenario].get_compartment_soln(from_label) \
                                          * self.models[scenario].get_var_soln(rate)
                                    epi_outputs['notifications' + strain + stratum] \
                                        = elementwise_list_addition(
                                            notifications_increment, epi_outputs['notifications' + strain + stratum])

                    # mortality
                    if 'mortality' in outputs_to_analyse:

                        # fixed flows are outside of the health system and so the natural death contribution is reduced
                        for from_label, rate in self.models[scenario].fixed_infection_death_rate_flows:
                            if stratum in from_label:
                                mortality_increment = self.models[scenario].get_compartment_soln(from_label) \
                                                      * rate / stratum_denominator * 1e5
                                epi_outputs['true_mortality' + stratum] \
                                    = elementwise_list_addition(mortality_increment,
                                                                epi_outputs['true_mortality' + stratum])
                                epi_outputs['mortality' + stratum] \
                                    = elementwise_list_addition(
                                        mortality_increment
                                        * self.models[scenario].params['program_prop_death_reporting'],
                                        epi_outputs['mortality' + stratum])

                        # variable flows are within the health system and so dealt with as described above
                        for from_label, rate in self.models[scenario].var_infection_death_rate_flows:
                            if stratum in from_label:
                                mortality_increment = self.models[scenario].get_compartment_soln(from_label) \
                                                      * self.models[scenario].get_var_soln(rate) \
                                                      / stratum_denominator * 1e5
                                for mortality_type in ['true_mortality', 'mortality']:
                                    epi_outputs[mortality_type + stratum] \
                                        = elementwise_list_addition(mortality_increment,
                                                                    epi_outputs[mortality_type + stratum])

                    # prevalence
                    if 'prevalence' in outputs_to_analyse:
                        for label in self.models[scenario].labels:
                            if 'susceptible' not in label and 'latent' not in label and stratum in label:
                                prevalence_increment = self.models[scenario].get_compartment_soln(label) \
                                                       / stratum_denominator * 1e5
                                epi_outputs['prevalence' + stratum] \
                                    = elementwise_list_addition(prevalence_increment,
                                                                epi_outputs['prevalence' + stratum])

                    # infections (absolute number)
                    if 'infections' in outputs_to_analyse:
                        for from_label, to_label, rate in self.models[scenario].var_transfer_rate_flows:
                            if 'latent_early' in to_label and stratum in from_label:
                                epi_outputs['infections' + stratum] \
                                    = elementwise_list_addition(
                                        self.models[scenario].get_compartment_soln(from_label)
                                        * self.models[scenario].get_var_soln(rate),
                                        epi_outputs['infections' + stratum])

                        # annual risk of infection (as a percentage)
                        epi_outputs['annual_risk_infection' + stratum] \
                            = elementwise_list_percentage(epi_outputs['infections' + stratum], stratum_denominator)

        return epi_outputs

    def find_population_fractions(self, scenario, all_stratifications_to_assess=()):
        """
        Find the proportion of the population in various strata. The stratifications must apply to the entire
        population, so this method should not be used for strains, health systems, etc.

        Args:
            scenario: The numeral for the scenario to be analysed
            all_stratifications_to_assess: List/tuple with each element being a list of model stratifications
        """

        fractions = {}
        for stratification in all_stratifications_to_assess:
            if len(stratification) > 1:
                for stratum in stratification:
                    fractions['fraction' + stratum] \
                        = elementwise_list_division(self.outputs['manual']['epi'][scenario]['population' + stratum],
                                                    self.outputs['manual']['epi'][scenario]['population'])

        return fractions

    def find_cost_outputs(self, scenario):
        """
        Master method to call methods to find and update costs below. Note that cost_outputs has to be passed through
        the sub-methods below and then returned, so that something can be returned to both manual and uncertainty
        analysis methods for the appropriate handling.

        Args:
            scenario: Numeral for the scenario being costed
        """

        cost_outputs = self.find_raw_cost_outputs(scenario)
        cost_outputs.update({'raw_cost_all_programs': self.find_costs_all_programs(scenario, cost_outputs)})
        cost_outputs.update(self.find_adjusted_costs(scenario, cost_outputs))
        return cost_outputs

    def find_raw_cost_outputs(self, scenario):
        """
        Find cost dictionaries to add to cost_outputs attribute.

        Args:
            scenario: Numeral for the scenario being costed
        """

        cost_outputs = {'times': self.models[scenario].cost_times}
        for i, intervention in enumerate(self.interventions_to_cost[scenario]):
            cost_outputs['raw_cost_' + intervention] = self.models[scenario].costs[:, i]
        return cost_outputs

    def find_costs_all_programs(self, scenario, cost_outputs):
        """
        Sum costs across all programs and populate to cost_outputs dictionary for each scenario.

        Args:
            scenario: Numeral for the scenario being costed
            cost_outputs: The cost output structure being passed through these various cost methods
        """

        # arbitrary program (the first) to get the list length for elementwise addition
        costs_all_programs = [0.] * len(cost_outputs['raw_cost_' + self.interventions_to_cost[scenario][0]])

        # increment for each intervention
        for intervention in self.interventions_to_cost[scenario]:
            costs_all_programs = elementwise_list_addition(cost_outputs['raw_cost_' + intervention], costs_all_programs)
        return costs_all_programs

    def find_adjusted_costs(self, scenario, cost_outputs):
        """
        Find costs adjusted for inflation, discounting and both.

        Args:
            scenario: Scenario being costed
            cost_outputs: The cost output structure being passed through these various cost methods
        """

        # get some preliminary parameters
        year_current = self.inputs.model_constants['recent_time']
        current_cpi = self.inputs.scaleup_fns[0]['econ_cpi'](year_current)
        discount_rate = self.inputs.model_constants['econ_discount_rate']

        # loop over interventions for costing and cost types
        for intervention in self.interventions_to_cost[scenario] + ['all_programs']:
            for cost_type in self.additional_cost_types:
                cost_outputs[cost_type + '_cost_' + intervention] = []
                for t, time in enumerate(self.models[scenario].cost_times):
                    cost_outputs[cost_type + '_cost_' + intervention].append(
                        autumn.economics.get_adjusted_cost(
                            cost_outputs['raw_cost_' + intervention][t], cost_type,
                            current_cpi, self.inputs.scaleup_fns[0]['econ_cpi'](time), discount_rate,
                            max(0., (time - year_current))))
        return cost_outputs

    ''' epidemiological uncertainty methods '''

    def run_epi_uncertainty(self):
        """
        Main method to run all the uncertainty processes using a Metropolis-Hastings algorithm with normal proposal
        distribution.
        """

        self.add_comment_to_gui_window('Uncertainty analysis commenced')

        # prepare basic local variables for uncertainty loop
        n_accepted, prev_log_likelihood, new_param_list, param_candidates, run, population_adjustment, accepted \
            = 0, -5e2, [], {}, 0, 1., 0

        for param in self.inputs.param_ranges_unc:
            param_candidates[param['key']] = [self.inputs.model_constants[param['key']]]
            self.all_parameters_tried[param['key']] = []
            self.acceptance_dict[param['key']] = {}
            self.rejection_dict[param['key']] = {n_accepted: []}
            new_param_list.append(param_candidates[param['key']][0])
            params = new_param_list
        for compartment_type in self.inputs.compartment_types:
            if compartment_type in self.inputs.model_constants: self.all_compartment_values_tried[compartment_type] = []
        self.all_other_adjustments_made['program_prop_death_reporting'] = []

        # find weights for outputs that are being calibrated to
        years_to_compare = range(1990, 2015)
        weights = find_uncertainty_output_weights(years_to_compare, 1, [1., 2.])
        self.add_comment_to_gui_window('"Weights": \n' + str(weights))

        # instantiate uncertainty model objects
        for scenario in self.scenarios:
            self.models[scenario] = model.ConsolidatedModel(scenario, self.inputs, self.gui_inputs)

        while n_accepted < self.gui_inputs['uncertainty_runs']:

            # set timer
            start_timer_run = datetime.datetime.now()

            # run baseline scenario (includes parameter checking, parameter setting and recording success/failure)
            self.run_with_params(
                new_param_list, scenario=0, population_adjustment=population_adjustment, accepted=accepted)

            # store outputs regardless of acceptance, provided run was completed successfully
            if self.is_last_run_success:

                # get outputs for calibration and store results
                self.store_uncertainty(0)
                last_run_output_index = None if self.outputs['uncertainty']['epi'][0]['mortality'].ndim == 1 else -1
                outputs_for_comparison \
                    = [self.outputs['uncertainty']['epi'][0]['incidence'][
                           last_run_output_index, tool_kit.find_first_list_element_at_least_value(
                               self.outputs['manual']['epi'][0]['times'], float(year))] for year in years_to_compare]

                # calculate likelihood
                prior_log_likelihood, posterior_log_likelihood = 0., 0.

                # calculate prior
                for p, param in enumerate(self.inputs.param_ranges_unc):
                    param_val = new_param_list[p]
                    self.all_parameters_tried[param['key']].append(new_param_list[p])
                    if 'additional_params' not in param: param['additional_params'] = None
                    prior_log_likelihood += find_log_probability_density(
                        param['distribution'], param_val, param['bounds'], additional_params=param['additional_params'])

                # calculate posterior
                for output_dict in self.outputs_unc:

                    # the GTB values for the output of interest
                    working_output_dictionary = self.get_fitting_data()[output_dict['key']]
                    for y, year in enumerate(years_to_compare):
                        if year in working_output_dictionary.keys():
                            model_result_for_output = outputs_for_comparison[y]
                            mu, sd = working_output_dictionary[year][0], working_output_dictionary[year][1]
                            posterior_log_likelihood += norm.logpdf(model_result_for_output, mu, sd) * weights[y]

                # determine acceptance
                log_likelihood = prior_log_likelihood + posterior_log_likelihood
                accepted = numpy.random.binomial(n=1, p=min(1., numpy.exp(log_likelihood - prev_log_likelihood)))

                # describe progression of likelihood analysis
                self.add_comment_to_gui_window(
                    'Previous log likelihood:\n%4.3f\nLog likelihood this run:\n%4.3f\nAcceptance probability:\n%4.3f'
                    % (log_likelihood, prev_log_likelihood, min(1., numpy.exp(log_likelihood - prev_log_likelihood)))
                    + '\nWhether accepted:\n%s\n________________\n' % str(bool(accepted)))
                self.loglikelihoods.append(log_likelihood)

                # record starting population
                if self.gui_inputs['write_uncertainty_outcome_params']:
                    for compartment_type in self.all_compartment_values_tried:
                        self.all_compartment_values_tried[compartment_type].append(
                            self.inputs.model_constants[compartment_type])

                # record uncertainty calculations for all runs
                if accepted:
                    self.whether_accepted_list.append(True)
                    self.accepted_indices.append(run)
                    n_accepted += 1
                    for p, param in enumerate(self.inputs.param_ranges_unc):
                        self.acceptance_dict[param['key']][n_accepted] = new_param_list[p]
                        self.rejection_dict[param['key']][n_accepted] = []

                    # update likelihood and parameter set for next run
                    prev_log_likelihood = log_likelihood
                    params = new_param_list

                    # run scenarios other than baseline and store uncertainty (only if accepted)
                    for scenario in self.scenarios:
                        if scenario:
                            self.prepare_new_model_from_baseline(scenario)
                            self.run_with_params(new_param_list, scenario=scenario)
                            self.store_uncertainty(scenario)

                    # iteratively adjusting proportion of mortality reported
                    ratios = []
                    for year in years_to_compare:
                        if year in self.inputs.original_data['tb']['e_mort_exc_tbhiv_100k']:
                            ratios.append(self.outputs['uncertainty']['epi'][0]['mortality'][last_run_output_index,
                                             tool_kit.find_first_list_element_above_value(
                                                 self.outputs['manual']['epi'][0]['times'],
                                                 float(year))]
                                         / self.inputs.original_data['tb']['e_mort_exc_tbhiv_100k'][year])
                    average_ratio = numpy.mean(ratios)
                    if average_ratio < 1. / self.relative_difference_to_adjust_mortality:
                        self.inputs.model_constants['program_prop_death_reporting'] += self.amount_to_adjust_mortality
                    elif average_ratio > self.relative_difference_to_adjust_mortality:
                        self.inputs.model_constants['program_prop_death_reporting'] -= self.amount_to_adjust_mortality

                else:
                    self.whether_accepted_list.append(False)
                    self.rejected_indices.append(run)
                    for p, param in enumerate(self.inputs.param_ranges_unc):
                        self.rejection_dict[param['key']][n_accepted].append(new_param_list[p])

                # plot parameter progression and report on progress
                # self.plot_progressive_parameters()
                self.add_comment_to_gui_window(
                    str(n_accepted) + ' accepted / ' + str(run) + ' candidates. Running time: '
                    + str(datetime.datetime.now() - start_timer_run))

                # find value to adjust starting population by, if a target population specified
                if 'target_population' in self.inputs.model_constants:
                    population_adjustment \
                        = self.inputs.model_constants['target_population'] \
                          / self.outputs['uncertainty']['epi'][0]['population'][last_run_output_index,
                              tool_kit.find_first_list_element_above_value(self.outputs['manual']['epi'][0]['times'],
                                  self.inputs.model_constants['current_time'])]

                # record death reporting proportion, which may or may not have been adjusted
                self.all_other_adjustments_made['program_prop_death_reporting'].append(
                    self.inputs.model_constants['program_prop_death_reporting'])

                run += 1

            new_param_list = self.update_params(params)

    def get_fitting_data(self):
        """
        Define the characteristics (mean and standard deviation) of the normal distribution for model outputs
        (incidence, mortality).

        Returns:
            normal_char: Dictionary with keys outputs and values dictionaries. Sub-dictionaries have keys years
                and values lists, with first element of list means and second standard deviations.
        """

        # dictionary storing the characteristics of the normal distributions
        normal_char = {}
        for output_dict in self.inputs.outputs_unc:
            normal_char[output_dict['key']] = {}

            # incidence
            if output_dict['key'] == 'incidence':
                for year in self.inputs.data_to_fit[output_dict['key']].keys():
                    low, high = self.inputs.data_to_fit['incidence_low'][year], \
                                self.inputs.data_to_fit['incidence_high'][year]
                    sd, mu = output_dict['width_multiplier'] * (high - low) / (2. * 1.96), (high + low) / 2.
                    normal_char[output_dict['key']][year] = [mu, sd]

            # mortality
            elif output_dict['key'] == 'mortality':
                sd = output_dict['posterior_width'] / (2. * 1.96)
                for year in self.inputs.data_to_fit[output_dict['key']].keys():
                    mu = self.inputs.data_to_fit[output_dict['key']][year]
                    normal_char[output_dict['key']][year] = [mu, sd]

        return normal_char

    def run_with_params(self, params, scenario=0, population_adjustment=1., accepted=0):
        """
        Integrate the model with the proposed parameter set.

        Args:
            params: The parameters to be set in the model.
            scenario: Numeral for the scenario to be run
            population_adjustment and accepted are just being fed through to set_model_with_params
        """

        # check whether parameter values are acceptable
        for p, param in enumerate(params):

            # whether the parameter value is valid
            if not is_parameter_value_valid(param):
                self.add_comment_to_gui_window('Warning: parameter%d=%f is invalid for model' % (p, param))
                self.is_last_run_success = False
                return

            # whether the parameter value is within acceptable ranges
            bounds = self.inputs.param_ranges_unc[p]['bounds']
            if param < bounds[0] or param > bounds[1]:
                self.add_comment_to_gui_window('Warning: parameter%d=%f is outside of the allowed bounds' % (p, param))
                self.is_last_run_success = False
                return

        param_dict = {names['key']: vals for names, vals in zip(self.inputs.param_ranges_unc, params)}

        # set parameters and run
        self.set_model_with_params(param_dict, scenario, population_adjustment=population_adjustment, accepted=accepted)
        self.is_last_run_success = True

        # noinspection PyBroadException
        try:
            self.models[scenario].integrate()
        except:
            self.add_comment_to_gui_window('Warning: parameters=%s failed with model' % params)
            self.is_last_run_success = False

    def set_model_with_params(self, param_dict, scenario=0, population_adjustment=1., accepted=0):
        """
        Populates baseline model with params from uncertainty calculations, including adjusting starting time.
        Also adjusts starting population to better match target population at current time using target_population input
        from country sheet. (Not currently in default sheet.)

        Args:
            param_dict: Dictionary of the parameters to be set within the model (keys parameter name strings and values
                parameter values)
            scenario: Numeral for scenario to run
            population_adjustment: Ratio by which to adjust population by (finally gets used here, as does accepted)
            accepted: Boolean that is only needed because we should only adjust population for accepted runs
        """

        # adjust starting populations if target_population in sheets (i.e. country sheet, because not in defaults)
        if accepted and population_adjustment != 1.:
            for compartment_type in self.inputs.compartment_types:
                if compartment_type in self.inputs.model_constants:
                    self.inputs.model_constants[compartment_type] *= population_adjustment

        for key in param_dict:

            # start time usually set in instantiation, which has already been done here, so needs to be set separately
            if key == 'start_time':
                self.models[scenario].start_time = param_dict[key]

            # set parameters
            elif key in self.models[scenario].params:
                self.models[scenario].set_parameter(key, param_dict[key])
            else:
                raise ValueError('%s not in model_object params' % key)

    def store_uncertainty(self, scenario):
        """
        Add model results from one uncertainty run to the appropriate outputs dictionary, vertically stacking
        results on to the previous matrix.

        Args:
            scenario: The scenario being run
        Updates:
            self.outputs: Which contains all the outputs in a tiered dictionary format
        """

        # get outputs to add to outputs attribute
        new_outputs = {'epi': self.find_epi_outputs(scenario, outputs_to_analyse=self.epi_outputs_to_analyse)}
        new_outputs['cost'] = self.find_cost_outputs(scenario) if self.models[scenario].interventions_to_cost else {}

        # create top two tiers for uncertainty outputs if not present (first run only)
        if 'uncertainty' not in self.outputs:
            self.outputs['uncertainty'] = {'epi': {}, 'cost': {}}

        # incorporate new data
        for output_type in ['epi', 'cost']:

            # create third tier if outputs haven't been recorded yet for this scenario
            if scenario not in self.outputs['uncertainty'][output_type]:
                self.outputs['uncertainty'][output_type] = {scenario: {}}

            # for each epi or cost output available
            for output in new_outputs[output_type]:

                # if output hasn't been added yet, start array off from list output
                if output not in self.outputs['uncertainty'][output_type][scenario]:
                    self.outputs['uncertainty'][output_type][scenario].update(
                        {output: numpy.array(new_outputs[output_type][output])})

                # adjust list size if necessary or just use output directly
                else:
                    if output_type == 'epi':
                        shape_index = 0 if self.outputs['uncertainty']['epi'][0][output].ndim == 1 else 1
                        new_output = tool_kit.force_list_to_length(
                            new_outputs['epi'][output],
                            int(self.outputs['uncertainty']['epi'][scenario][output].shape[shape_index]))
                    else:
                        new_output = new_outputs['cost'][output]

                    # stack onto previous output if seen before
                    self.outputs['uncertainty'][output_type][scenario][output] \
                        = numpy.vstack([self.outputs['uncertainty'][output_type][scenario][output], new_output])

    def update_params(self, old_params):
        """
        Update all the parameter values being used in the uncertainty analysis.

        Args:
            old_params:
        Returns:
            new_params: The new parameters to be used in the next model run.
        """

        new_params = []

        # iterate through the parameters being used
        for p, param_dict in enumerate(self.inputs.param_ranges_unc):
            bounds, random = param_dict['bounds'], -100.
            sd = self.gui_inputs['search_width'] * (bounds[1] - bounds[0]) / (2. * 1.96)

            # search for new parameters
            while random < bounds[0] or random > bounds[1]: random = norm.rvs(loc=old_params[p], scale=sd, size=1)

            # add them to the dictionary
            new_params.append(random[0])

        return new_params

    ''' other run type methods '''

    def run_intervention_uncertainty(self):
        """
        Master method for running intervention uncertainty. That is, starting from the calibrated baseline simulated,
        project forward scenarios based on varying parameters for the effectiveness of the intervention under
        consideration.
        """

        # extract relevant intervention parameters from the intervention uncertainty dictionary
        working_param_dict = {}
        for param in self.inputs.intervention_param_dict[self.inputs.uncertainty_intervention]:
            for int_param in range(len(self.inputs.int_ranges_unc)):
                if self.inputs.int_ranges_unc[int_param]['key'] \
                        in self.inputs.intervention_param_dict[self.inputs.uncertainty_intervention]:
                    working_param_dict[param] = self.inputs.int_ranges_unc[int_param]

        # generate samples using latin hypercube design
        sample_values = lhs(len(working_param_dict), samples=self.inputs.n_samples)
        parameter_values = {}
        for p, param in enumerate(working_param_dict):
            parameter_values[param] = []
            for sample in range(self.inputs.n_samples):
                parameter_values[param].append(
                    working_param_dict[param]['bounds'][0]
                    + (working_param_dict[param]['bounds'][1] - working_param_dict[param]['bounds'][0])
                    * sample_values[sample][p])

        # loop through parameter values
        for sample in range(self.inputs.n_samples):

            # prepare for integration of scenario
            self.models[15] = model.ConsolidatedModel(15, self.inputs, self.gui_inputs)
            self.prepare_new_model_from_baseline(0, 15)
            self.models[15].relevant_interventions.append(self.inputs.uncertainty_intervention)
            for param in parameter_values:
                self.models[15].set_parameter(param, parameter_values[param][sample])

            # integrate and save
            self.models[15].integrate()
            self.store_uncertainty(15, epi_outputs_to_analyse=self.epi_outputs_to_analyse)

    ''' optimisation methods '''

    def run_optimisation(self):
        """
        Master optimisation method for the different levels of funding defined in self.annual_envelope
        """

        # initialise the optimisation output data structures
        standard_optimisation_attributes = ['best_allocation', 'incidence', 'mortality']
        self.opti_results['indicator_to_minimise'] = self.indicator_to_minimise
        self.opti_results['annual_envelope'] = self.annual_envelope
        for attribute in standard_optimisation_attributes:
            self.opti_results[attribute] = []

        # run optimisation for each envelope
        for envelope in self.annual_envelope:
            self.add_comment_to_gui_window('Start optimisation for annual total envelope of: ' + str(envelope))
            self.total_funding = envelope * (self.inputs.model_constants['scenario_end_time']
                                             - self.inputs.model_constants['scenario_start_time'])
            self.optimise_single_envelope()
            full_results = self.get_full_results_opti()
            for attribute in standard_optimisation_attributes:
                self.opti_results[attribute].append(full_results[attribute])

    def get_acceptable_combinations(self):
        """
        Determines the acceptable combinations of interventions according to the related starting costs and given a
        total amount of funding populates the acceptable_combinations attribute of model_runner.
        """

        # find all possible combinations of the considered interventions
        all_possible_combinations \
            = list(itertools.chain.from_iterable(
            itertools.combinations(range(len(self.interventions_considered_for_opti)), n) for n in
            range(len(self.interventions_considered_for_opti) + 1)[1:]))

        # determine whether each combination is fund-able given start-up costs
        fundable_combinations = []
        for combination in all_possible_combinations:
            total_startup_costs = 0.
            for intervention in combination:
                if self.inputs.intervention_startdates[0][self.interventions_considered_for_opti[intervention]] is 0:
                    total_startup_costs \
                        += self.inputs.model_constants['econ_startupcost_' +
                                                       self.interventions_considered_for_opti[intervention]]
            if total_startup_costs <= self.total_funding:
                fundable_combinations.append(combination)

        # determine whether a forced intervention is missing from each fund-able intervention
        combinations_missing_a_forced_intervention = []
        for c, combination in enumerate(fundable_combinations):
            for intervention in self.interventions_forced_for_opti:
                if self.interventions_considered_for_opti.index(intervention) not in combination \
                        and combination not in combinations_missing_a_forced_intervention:
                    combinations_missing_a_forced_intervention.append(combination)

        # populate final list of acceptable combinations
        acceptable_combinations = []
        for combination in fundable_combinations:
            if combination not in combinations_missing_a_forced_intervention:
                acceptable_combinations.append(combination)
        self.acceptable_combinations = acceptable_combinations
        self.add_comment_to_gui_window('Number of combinations to consider: ' + str(len(self.acceptable_combinations)))

    def optimise_single_envelope(self):
        """
        Method to fully run optimisation for a single funding envelope.
        """

        start_timer_opti = datetime.datetime.now()
        self.optimised_combinations = []

        # initialise a new model that will be run from recent_time and set basic attributes for optimisation
        self.models['optimisation'] = model.ConsolidatedModel(0, self.inputs, self.gui_inputs)
        self.prepare_new_model_from_baseline('manual', 'optimisation')
        self.models['optimisation'].eco_drives_epi = True
        self.models['optimisation'].inputs.model_constants['scenario_end_time'] = self.year_end_opti
        self.models['optimisation'].interventions_considered_for_opti = self.interventions_considered_for_opti

        # find the combinations of interventions to be optimised
        self.get_acceptable_combinations()

        # for each acceptable combination of interventions
        for c, combination in enumerate(self.acceptable_combinations):

            # prepare storage
            dict_optimised_combi = {'interventions': [], 'distribution': [], 'objective': None}

            for i in range(len(combination)):
                intervention = self.interventions_considered_for_opti[combination[i]]
                dict_optimised_combi['interventions'].append(intervention)

            print('Optimisation of the distribution across: ')
            print(dict_optimised_combi['interventions'])

            # function to minimise: incidence in 2035
            def minimisation_function(x):

                """
                Args:
                    x: defines the resource allocation (as absolute funding over the total period (2015 - 2035))
                Returns:
                    x has same length as combination
                    predicted incidence for 2035
                """

                # initialise funding at zero for each intervention
                for intervention in self.interventions_considered_for_opti:
                    self.models['optimisation'].available_funding[intervention] = 0.

                # input values from x
                for i in range(len(x)):
                    intervention = self.interventions_considered_for_opti[combination[i]]
                    self.models['optimisation'].available_funding[intervention] = x[i] * self.total_funding
                self.models['optimisation'].distribute_funding_across_years()
                self.models['optimisation'].integrate()
                output_list = self.find_epi_outputs('optimisation',
                                                    outputs_to_analyse=['incidence', 'mortality', 'true_mortality'])
                return output_list[self.indicator_to_minimise][-1]

            # if only one intervention, the distribution is obvious
            if len(combination) == 1:
                dict_optimised_combi['distribution'] = [1.]
                dict_optimised_combi['objective'] = minimisation_function([1.])

            # otherwise
            else:

                # initial guess
                starting_distribution = []
                for i in range(len(combination)):
                    starting_distribution.append(1. / len(combination))

                # equality constraint is that the sum of the proportions has to be equal to one
                sum_to_one_constraint = [{'type': 'ineq',
                                          'fun': lambda x: 1. - sum(x),
                                          'jac': lambda x: -numpy.ones(len(x))}]
                cost_bounds = []
                for i in range(len(combination)):
                    minimal_allocation = 0.

                    # if start-up costs apply
                    if self.inputs.intervention_startdates[0][
                        self.models['manual_baseline'].interventions_to_cost[combination[i]]] is None:
                        minimal_allocation \
                            = self.models['manual_baseline'].inputs.model_constants[
                                  'econ_startupcost_'
                                  + self.models['manual_baseline'].interventions_to_cost[combination[i]]] \
                              / self.total_funding
                    cost_bounds.append((minimal_allocation, 1.))

                # ready to run optimisation
                optimisation_result \
                    = minimize(minimisation_function, starting_distribution, jac=None, bounds=cost_bounds,
                               constraints=sum_to_one_constraint, method='SLSQP',
                               options={'disp': False, 'ftol': self.f_tol[self.indicator_to_minimise]})
                dict_optimised_combi['distribution'] = optimisation_result.x
                dict_optimised_combi['objective'] = optimisation_result.fun

            self.optimised_combinations.append(dict_optimised_combi)
            self.add_comment_to_gui_window('Combination ' + str(c + 1) + '/' + str(len(self.acceptable_combinations))
                                           + ' completed.')

        # update optimal allocation
        self.optimal_allocation = {}
        best_dict = {}
        best_obj = 1e10
        for i, dict_opti in enumerate(self.optimised_combinations):
            if dict_opti['objective'] < best_obj:
                best_dict = dict_opti
                best_obj = dict_opti['objective']

        for intervention in self.interventions_considered_for_opti:
            self.optimal_allocation[intervention] = 0.
        for i, intervention in enumerate(best_dict['interventions']):
            self.optimal_allocation[intervention] = best_dict['distribution'][i]

        self.add_comment_to_gui_window('End optimisation after ' + str(datetime.datetime.now() - start_timer_opti))

    def get_full_results_opti(self):
        """
        We need to run the best allocation scenario until 2035 to obtain the final incidence and mortality.
        """

        # prepare new model to run full scenario duration
        self.models['optimisation'] = model.ConsolidatedModel(0, self.inputs, self.gui_inputs)
        self.prepare_new_model_from_baseline('manual', 'optimisation')
        self.models['optimisation'].eco_drives_epi = True
        self.models['optimisation'].interventions_considered_for_opti = self.interventions_considered_for_opti

        # initialise funding at zero for each intervention
        for intervention in self.interventions_considered_for_opti:
            self.models['optimisation'].available_funding[intervention] = 0.

        # distribute funding and integrate
        for intervention, prop in self.optimal_allocation.iteritems():
            self.models['optimisation'].available_funding[intervention] = prop * self.total_funding
        self.models['optimisation'].distribute_funding_across_years()
        self.models['optimisation'].integrate()

        # find epi results
        output_list = self.find_epi_outputs('optimisation',
                                            outputs_to_analyse=['incidence', 'mortality', 'true_mortality'])
        del self.models['optimisation']
        return {'best_allocation': self.optimal_allocation, 'incidence': output_list['incidence'][-1],
                'mortality': output_list['mortality'][-1]}

    def load_opti_results(self):
        """
        Load optimisation results if attribute to self is True.
        """

        if self.load_optimisation:
            storage_file_name = os.path.join(self.opti_outputs_dir, 'opti_outputs.pkl')
            self.opti_results = tool_kit.pickle_load(storage_file_name)
            self.add_comment_to_gui_window('Optimisation results loaded')

    def save_opti_results(self):
        """
        Save optimisation results, which is expected to be the usual behaviour for the model runner.
        """

        # save only if optimisation has been run and save requested
        if self.save_opti and self.optimisation:
            filename = os.path.join(self.opti_outputs_dir, 'opti_outputs.pkl')
            tool_kit.pickle_save(self.opti_results, filename)
            self.add_comment_to_gui_window('Optimisation results saved')

    ''' GUI-related methods '''

    def add_comment_to_gui_window(self, comment):

        if self.js_gui:
            self.js_gui('console', { "message": comment })

    def plot_progressive_parameters(self):
        """
        Produce real-time parameter plot, according to which GUI is in use.
        """

        if self.js_gui:
            self.js_gui('graph', {
                "all_parameters_tried": self.all_parameters_tried,
                "whether_accepted_list": self.whether_accepted_list,
                "rejection_dict": self.rejection_dict,
                "accepted_indices": self.accepted_indices,
                "acceptance_dict": self.acceptance_dict,
                "names": {
                    param: tool_kit.find_title_from_dictionary(param)
                    for p, param in enumerate(self.all_parameters_tried)
                },
                "param_ranges_unc": self.inputs.param_ranges_unc
            })




<<<<<<< HEAD
=======
        names = [tool_kit.find_title_from_dictionary(param) for p, param in
                 enumerate(self.all_parameters_tried)]
        self.js_gui('uncertainty_graph', {
            "all_parameters_tried": self.all_parameters_tried,
            "whether_accepted": self.whether_accepted_list,
            "rejected_dict": self.rejection_dict,
            "names": names,
            "count": self.plot_count
        })
        self.plot_count += 1

>>>>>>> 8c317836
<|MERGE_RESOLUTION|>--- conflicted
+++ resolved
@@ -1266,17 +1266,4 @@
 
 
 
-<<<<<<< HEAD
-=======
-        names = [tool_kit.find_title_from_dictionary(param) for p, param in
-                 enumerate(self.all_parameters_tried)]
-        self.js_gui('uncertainty_graph', {
-            "all_parameters_tried": self.all_parameters_tried,
-            "whether_accepted": self.whether_accepted_list,
-            "rejected_dict": self.rejection_dict,
-            "names": names,
-            "count": self.plot_count
-        })
-        self.plot_count += 1
-
->>>>>>> 8c317836
+
