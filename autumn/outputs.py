

# external imports
import openpyxl as xl
from docx import Document
from matplotlib import pyplot, patches
from matplotlib.ticker import FuncFormatter
import numpy
import platform
import os
from autumn import economics
import copy
from scipy import stats
import itertools

from matplotlib.lines import Line2D

# AuTuMN import
from autumn import tool_kit as t_k


''' plot creating and cleaning functions '''


def initialise_figures_axes(n_panels, room_for_legend=False, requested_grid=None, share_yaxis='none'):
    """
    Initialise the subplots (or single plot) according to the number of panels required.

    Args:
        n_panels: The number of panels needed
        room_for_legend: Whether room is needed for a legend - applies to single axis plots only
        requested_grid: Shape of grid panels requested at call to method
        share_yaxis: String to pass to the sharey option
    Returns:
        fig: The figure object
        axes: A list containing each of the axes
        max_dims: The number of rows or columns of sub-plots, whichever is greater
    """

    pyplot.style.use('ggplot')
    n_rows, n_cols = requested_grid if requested_grid else find_subplot_grid(n_panels)
    horizontal_position_one_axis = .11 if room_for_legend else .15
    if n_panels == 1:
        fig = pyplot.figure()
        axes = fig.add_axes([horizontal_position_one_axis, .15, 0.69, 0.7])
    elif n_panels == 2:
        fig, axes = pyplot.subplots(1, 2)
        fig.set_figheight(3.5)
        fig.subplots_adjust(bottom=.15, top=.85)
    else:
        fig, axes = pyplot.subplots(n_rows, n_cols, sharey=share_yaxis)
        for panel in range(n_panels, n_rows * n_cols):
            find_panel_grid_indices(axes, panel, n_rows, n_cols).axis('off')
    return fig, axes, max([n_rows, n_cols]), n_rows, n_cols


def add_title_to_plot(fig, n_panels, content):
    """
    Function to add title to the top of a figure and handle multiple panels if necessary.

    Args:
        fig: The figure object to have a title added to it
        n_panels: Integer for the total number of panels on the figure
        content: Unprocessed string to determine text for the title
    """

    # if few panels, bigger and lower title
    greater_heights = {1: .92, 2: .98}
    greater_font_sizes = {1: 14, 2: 11}
    fig.suptitle(t_k.find_title_from_dictionary(content),
                 y=greater_heights[n_panels] if n_panels in greater_heights else .96,
                 fontsize=greater_font_sizes[n_panels] if n_panels in greater_font_sizes else 10)


def get_label_font_size(max_dim):
    """
    Find standardised font size that can be applied across all figures.

    Args:
        max_dim: The number of rows or columns, whichever is the greater
    """

    label_font_sizes = {1: 8, 2: 7}
    return label_font_sizes[max_dim] if max_dim in label_font_sizes else 6


def scale_axes(vals, max_val, y_sig_figs):
    """
    General function to scale a set of axes and produce text that can be added to the axis label. Written here as a
    separate function from the tidy_axis method below because it can then be applied to both x- and y-axes.

    Args:
        vals: List of the current y-ticks
        max_val: The maximum value of this list
        y_sig_figs: The preferred number of significant figures for the ticks
    Returns:
        labels: List of the modified tick labels
        axis_modifier: The text to be added to the axis
    """

    y_number_format = '%.' + str(y_sig_figs) + 'f'
    y_number_format_around_one = '%.' + str(max(2, y_sig_figs)) + 'f'
    if max_val < 5e-9:
        labels = [y_number_format % (v * 1e12) for v in vals]
        axis_modifier = 'Trillionth '
    elif max_val < 5e-6:
        labels = [y_number_format % (v * 1e9) for v in vals]
        axis_modifier = 'Billionth '
    elif max_val < 5e-3:
        labels = [y_number_format % (v * 1e6) for v in vals]
        axis_modifier = 'Millionth '
    elif max_val < 5e-2:
        labels = [y_number_format % (v * 1e3) for v in vals]
        axis_modifier = 'Thousandth '
    elif max_val < .1:
        labels = [y_number_format % (v * 1e2) for v in vals]
        axis_modifier = 'Hundredth '
    elif max_val < 5:
        labels = [y_number_format_around_one % v for v in vals]
        axis_modifier = ''
    elif max_val < 5e3:
        labels = [y_number_format % v for v in vals]
        axis_modifier = ''
    elif max_val < 5e6:
        labels = [y_number_format % (v / 1e3) for v in vals]
        axis_modifier = 'Thousand '
    elif max_val < 5e9:
        labels = [y_number_format % (v / 1e6) for v in vals]
        axis_modifier = 'Million '
    else:
        labels = [y_number_format % (v / 1e9) for v in vals]
        axis_modifier = 'Billion '
    return labels, axis_modifier


def add_legend_to_plot(axis, max_dim, location=0):
    """
    Add legend to plot, with font size determined by the maximum number of dimensions of subplot panels.

    Args:
        axis: The axis to have the legend added
        max_dim: The number of rows or columns of subplots, whichever is the greater
        location: The matplotlib integer specifying the position for the legend (default of zero is 'best')
    """

    if max_dim == 1:
        axis.legend(bbox_to_anchor=(1.3, 1), fontsize=get_label_font_size(max_dim))
    else:
        axis.legend(fontsize=get_label_font_size(max_dim), loc=location)


''' plot navigation functions '''


def find_subplot_grid(n_plots):
    """
    Find a convenient number of rows and columns for a required number of subplots. First take the root of the number of
    subplots and round up to find the smallest square that could accommodate all of them. Next find out how many rows
    that many subplots would fill out by dividing the number of plots by the number of columns and rounding up. This
    will potentially leave a few panels blank at the end and number of rows will equal the number of columns or the
    number of rows will be on fewer.

    Args:
        n_plots: The number of subplots needed
    Returns:
        The number of rows of subplots
        n_cols: The number of columns of subplots
    """

    n_cols = int(numpy.ceil(numpy.sqrt(n_plots)))
    return int(numpy.ceil(n_plots / float(n_cols))), n_cols


def find_panel_grid_indices(axes, index, n_rows, n_columns):
    """
    Find the subplot index for a plot panel from the number of the panel and the number of columns of sub-plots.

    Args:
        axes: All the plot axes to be searched from
        index: The number of the panel counting up from zero
        n_rows: Number of rows of sub-plots in figure
        n_columns: Number of columns of sub-plots in figure
    """

    row, column = numpy.floor_divide(index, n_columns), (index + 1) % n_columns - 1 if n_rows > 1 else None
    return axes[row, column] if n_rows > 1 else axes[index]


def last_row(index, n_rows, n_columns):
    """
    Determine whether panel is not in the last row of sub-plots of the figure from the index of the panel and the number
    of rows and columns of subplots.

    Args:
        index: The number of the panel counting up from zero
        n_rows: Number of rows of sub-plots in the figure
        n_columns: Number of columns of sub-plots in the figure
    """

    return index >= (n_rows - 1) * n_columns


''' patch-related functions '''


def create_patch_from_list(x_values, lower_border, upper_border):
    """
    Creates an array that can be used to plot a patch using the add patch plotting function in matplotlib.

    Args:
        x_values: The x-values to go forward and backward with
        lower_border: The lower edge of the patch
        upper_border: The upper edge of the patch
    Returns:
        patch_array: An array for use in plotting patches
            (with length of double the length of the inputs lists and height of two)
    """

    assert len(x_values) == len(lower_border) == len(upper_border), 'Tried to make patch out of unequal length lists'
    patch_array = numpy.zeros(shape=(len(x_values) * 2, 2))
    for x_num, x_value in enumerate(x_values):
        patch_array[x_num][0] = x_value  # x_values forwards
        patch_array[-x_num - 1][0] = x_value  # x_values backwards
        patch_array[x_num][1] = lower_border[x_num]  # lower limit data forwards
        patch_array[-x_num - 1][1] = upper_border[x_num]  # upper limit data backwards
    return patch_array


def increment_list_for_patch(new_data, cumulative_data):
    """
    Takes a list of cumulative data totals, preserves the previous values and adds a new list to it. This is to allow
    patches to be plotted that have the previous data values as their base and the results of this stacking as their
    top.

    Args:
        new_data: The new data to be stacked up
        cumulative_data: The previous running totals
    Returns:
        previous_data: The previous running total (was cumulative_data)
        The new running total as the new values for cumulative_data
    """

    previous_data = copy.copy(cumulative_data)
    return previous_data, [last + current for last, current in zip(cumulative_data, new_data)]


''' target plotting functions '''


def find_exponential_constants(x_values, y_values):
    """
    Find the parameters to an exponential function that passes through the point (x_values[0], y_values[0])
    and (x_values[1], y_values[1]) and is of the form: y = exp(-a * (x - b)), where x is the independent variable.

    Args:
        x_values: List of the two time or x coordinates of the points to be fitted to
        y_values: List of the two outputs or y coordinates of the points to be fitted to
    Returns:
        Parameter for the horizontal transformation of the function
        b: Parameter for the horizontal translation of the function
    """

    b = (x_values[0] * numpy.log(y_values[1]) - x_values[1] * numpy.log(y_values[0])) \
        / (numpy.log(y_values[1]) - numpy.log(y_values[0]))
    return - numpy.log(y_values[0]) / (x_values[0] - b), b


def plot_endtb_targets(ax, output, base_value, plot_colour):
    """
    Plot the End TB Targets and the direction that we need to head to achieve them.

    Args:
        ax: The axis to be plotted to
        output: Output string
        base_value: The value of the output at the reference time
        plot_colour: List of colours for plotting
    """

    # End TB Targets data to use
    times = [2015., 2020., 2025., 2030., 2035.]
    target_text = ['', 'M', 'M', 'S', 'E']  # M for milestone, S for Sustainable Development Goal, E for End TB Target
    target_props_dict \
        = {'mortality': [1., .65, .25, .1, .05],
           'incidence': [1., .8, .5, .2, .1]}

    # find the actual target values
    target_values = [base_value * target for target in target_props_dict[output]]

    # plot the individual targets themselves
    ax.plot(times[1:], target_values[1:], marker='o', markersize=4, color=plot_colour, markeredgewidth=0., linewidth=0.)

    # cycle through times and plot
    for t in range(len(times) - 1):
        times_to_plot, output_to_reach_target \
            = find_values_exp_function([times[t], times[t + 1]], [target_values[t], target_values[t + 1]])
        ax.plot(times_to_plot, output_to_reach_target, color=plot_colour, linewidth=.5)

    # annotate points with letters if requested
    for t, text in enumerate(target_props_dict[output]):
        ax.annotate(target_text[t], (times[t], target_values[t] + target_values[1] / 20.),
                    horizontalalignment='center', verticalalignment='bottom', fontsize=8, color=plot_colour)


def find_values_exp_function(times, target_values, number_x_values=100):
    """
    Find the times to plot and the outputs tracking towards the targets from the list of times and target values,
    using the function to fit exponential functions.

    Args:
        times: The list of times being worked through
        target_values: The list fo target values corresponding to the times
        number_x_values: The number of x-values required for plotting
    Returns:
        times_to_plot: List of the x-values or times for plotting
        Corresponding list of values for the output needed to track towards the target
    """

    a, b = find_exponential_constants([times[0], times[1]], [target_values[0], target_values[1]])
    times_to_plot = numpy.linspace(times[0], times[1], number_x_values)
    return times_to_plot, [numpy.exp(-a * (x - b)) for x in times_to_plot]


''' spreadsheet writing functions '''


def write_param_to_sheet(country_sheet, working_list, median_run_index):
    """
    Function to write a single parameter value into a cell of the input spreadsheets - to be used as part of
    automatic calibration.

    Args:
        country_sheet: Spreadsheet object
        working_list: List to take value from
        median_run_index: Integer index of the median
    """

    print("Calibrated params: ")
    for param in working_list:
        if working_list[param]:
            # find value to write from list and index
            value = working_list[param][median_run_index]
            print(param + ": " + str(value))

    for param in working_list:
        if working_list[param]:

            # find value to write from list and index
            value = working_list[param][median_run_index]

            # over-write existing parameter value if present
            param_found = False
            for row in country_sheet.rows:
                if row[0].value == param:
                    row[1].value, param_found = value, True

            # if parameter not found in existing spreadsheet, write into new row at the bottom
            if not param_found:
                max_row = country_sheet.max_row
                country_sheet.cell(row=max_row + 1, column=1).value = param
                country_sheet.cell(row=max_row + 1, column=2).value = float(value)


def reverse_inputs_if_required(inputs, condition):
    """
    Very simple function to reverse a list if requested, but used so frequently during spreadsheet writing that worth
    having.

    Args:
        inputs: A list of the inputs
        condition: Boolean for whether to reverse or not
    Returns:
        The list reversed if condition and the list unchanged otherwise
    """

    return inputs[::-1] if condition else inputs


class Project:
    def __init__(self, runner, gui_inputs, out_dir_project=None):
        """
        Initialises an object of class Project, that will contain all the information (data + outputs) for writing a
        report for a country.

        Args:
            runner: The main model runner object used to execute all the analyses
            gui_inputs: All inputs from the graphical user interface
        """

        self.model_runner = runner
        self.gui_inputs = gui_inputs
        self.country = self.gui_inputs['country'].lower()
        self.out_dir_project = os.path.join('projects', 'test_' + self.country) \
            if not out_dir_project else out_dir_project
        if not os.path.isdir(self.out_dir_project):
            os.makedirs(self.out_dir_project)
        (self.inputs, self.run_mode) \
            = [None for _ in range(2)]
        (self.output_colours, self.uncertainty_output_colours, self.classified_scaleups,
         self.outputs, self.interpolated_uncertainty) \
            = [{} for _ in range(5)]
        (self.grid, self.plot_rejected_runs, self.plot_true_outcomes) \
            = [False for _ in range(3)]
        (self.accepted_no_burn_in_indices, self.scenarios, self.interventions_to_cost, self.accepted_indices,
         self.accepted_run_weights) = [[] for _ in range(5)]
        self.uncertainty_centiles = {'epi': {}, 'cost': {}}
        for attribute in ['inputs', 'outputs']:
            setattr(self, attribute, getattr(self.model_runner, attribute))
        for attribute in ['scenarios', 'interventions_to_cost', 'run_mode']:
            setattr(self, attribute, getattr(self.model_runner.inputs, attribute))
        self.figure_number, self.title_size = 1, 13
        self.figure_formats = ['png']   # list of strings to allow for multiple formats. e.g. ['png', 'pdf']
        self.years_to_write \
            = range(int(self.inputs.model_constants['report_start_time']),
                    int(self.inputs.model_constants['report_end_time']),
                    int(self.inputs.model_constants['report_step_time']))
        self.classifications \
            = ['demo_', 'econ_', 'epi_prop_smear', 'program_prop_', 'program_timeperiod_',
               'program_prop_novel', 'program_prop_treatment', 'program_prop_detect',
               'int_prop_vaccination', 'program_prop_treatment_success',
               'program_prop_treatment_death', 'transmission_modifier', 'algorithm']
        self.quantities_to_write_back = ['all_parameters', 'all_compartment_values', 'adjustments']
        self.gtb_available_outputs = ['incidence', 'mortality', 'prevalence', 'notifications']
        self.level_conversion_dict = {'lower_limit': '_lo', 'upper_limit': '_hi', 'point_estimate': ''}

        # common times to interpolate uncertainty to
        self.n_interpolation_points = int(2000)
        start_interpolation_time = self.inputs.model_constants['early_time'] if self.run_mode == 'int_uncertainty' \
            else self.inputs.model_constants['early_time']

        self.interpolation_times_uncertainty \
            = numpy.linspace(start_interpolation_time, self.inputs.model_constants['report_end_time'],
                             self.n_interpolation_points)

        # comes up so often that we need to find this index, that easiest to do in instantiation
        self.manual_baseline_start_index = self.find_start_time_index(self.inputs.model_constants['plot_start_time'], 0)

        # standard graphing themes
        self.tick_length = 3
        self.colour_theme = [(0., 0., 0.),
                (0., 0., 125. / 255.),
               (210. / 255., 70. / 255., 0.),
<<<<<<< HEAD
                (100. / 255., 150. / 255., 1.),
                (65. / 255., 65. / 255., 65. / 255.),
                (220. / 255., 25. / 255., 25. / 255.),
                (120. / 255., 55. / 255., 20. / 255.),
                (120. / 255., 55. / 255., 110. / 255.),
                (135. / 255., 135. / 255., 30. / 255.),
                (120. / 255., 120. / 255., 120. / 255.),
                (220. / 255., 20. / 255., 170. / 255.),
                (20. / 255., 65. / 255., 20. / 255.),
                (15. / 255., 145. / 255., 25. / 255.),
                (15. / 255., 185. / 255., 240. / 255.),
                (10. / 255., 0., 110. / 255.),
                (.5, .5, .5),
                (.0, .0, .0)]
        # using safe colours for colour blind people
        # self.colour_theme \
        #     = [(0., 0., 0.),
        #        (57./255., 106./255., 177. / 255.),  # blue
        #        (148. / 255., 139. / 255., 61. / 255.),  # gold-ish
        #        (62. / 255., 150. / 255., 81./255.),  # green
        #        (204. / 255., 37. / 255., 41. / 255.),  # red
        #        (107. / 255., 76. / 255., 154. / 255.),  # purple
        #        (218. / 255., 124. / 255., 48. / 255.),  # orange
        #        (128. / 255., 133. / 255., 133. / 255.),  # light grey
        #        (83. / 255., 81. / 255., 84. / 255.),  # dark grey
        #        (120. / 255., 120. / 255., 120. / 255.),
        #        (220. / 255., 20. / 255., 170. / 255.),
        #        (20. / 255., 65. / 255., 20. / 255.),
        #        (15. / 255., 145. / 255., 25. / 255.),
        #        (15. / 255., 185. / 255., 240. / 255.),
        #        (10. / 255., 0., 110. / 255.),
        #        (.5, .5, .5),
        #        (.0, .0, .0)]
=======
               (100. / 255., 150. / 255., 1.),
               (65. / 255., 65. / 255., 65. / 255.),
               (220. / 255., 25. / 255., 25. / 255.),
               (120. / 255., 55. / 255., 20. / 255.),
               (120. / 255., 55. / 255., 110. / 255.),
               (135. / 255., 135. / 255., 30. / 255.),
               (120. / 255., 120. / 255., 120. / 255.),
               (220. / 255., 20. / 255., 170. / 255.),
               (20. / 255., 65. / 255., 20. / 255.),
               (15. / 255., 145. / 255., 25. / 255.),
               (15. / 255., 185. / 255., 240. / 255.),
               (10. / 255., 0., 110. / 255.),
               (.5, .5, .5),
               (.0, .0, .0),
               (0., 0., 125. / 255.),
               (210. / 255., 70. / 255., 0.),
               (100. / 255., 150. / 255., 1.)
               ]
>>>>>>> 73fe1e82
        self.gtb_indices \
            = {'incidence': 'e_inc_100k',
               'mortality': 'e_mort_exc_tbhiv_100k',
               'prevalence': 'e_prev_100k'}
        self.gtb_patch_colours \
            = {'incidence': self.colour_theme[1],
               'mortality': self.colour_theme[2],
               'prevalence': self.colour_theme[3],
               'notifications': (0., 0., 0.)}

    ''' master method to call the others '''

    def master_outputs_runner(self):
        """
        Method to work through all the fundamental output methods, which then call all the specific output methods for
        plotting and writing as required.
        """

        self.model_runner.add_comment_to_gui_window('Creating outputs')

        # processing methods that are only required for outputs
        if self.run_mode == 'epi_uncertainty':
            self.find_uncertainty_indices()
            self.calculate_accepted_run_weights()
            self.uncertainty_centiles['epi'] = self.find_uncertainty_common_times('epi')
        elif self.run_mode == 'int_uncertainty':
            for output_type in ['epi', 'cost']:
                self.uncertainty_centiles[output_type] = self.find_uncertainty_common_times(output_type)

        # write automatic calibration values back to sheets
        if self.run_mode == 'epi_uncertainty' and self.gui_inputs['write_uncertainty_outcome_params']:
            self.write_automatic_calibration_outputs()

        # write spreadsheets with sheet for each scenario or each output
        if self.gui_inputs['output_spreadsheets']:
            self.model_runner.add_comment_to_gui_window('Writing output spreadsheets')
            if self.gui_inputs['output_by_scenario']:
                self.write_xls_by_scenario()
            else:
                self.write_xls_by_output()

        # write documents - with document for each scenario or each output
        if self.gui_inputs['output_documents']:
            self.model_runner.add_comment_to_gui_window('Writing output documents')
            if self.gui_inputs['output_by_scenario']:
                self.write_docs_by_scenario()
                if self.run_mode == 'int_uncertainty':
                    self.print_int_uncertainty_relative_change(year=2035.)
            else:
                self.write_docs_by_output()

        # master plotting method
        self.model_runner.add_comment_to_gui_window('Creating plot figures')
        self.run_plotting()

        return os.path.abspath(self.out_dir_project)

    ''' general methods for use by specific methods below '''

    def find_start_time_index(self, time, scenario, by_run=False, run=0, purpose=None):
        """
        There are various messy legacy approaches to this, but now trying to reconcile all these approaches to finding
        the starting index for plotting into one method.
        """

        mode = purpose if purpose else self.run_mode
        if (mode == 'scenario' and scenario) or mode == 'int_uncertainty':
            return 0
        elif mode == 'epi_uncertainty' and by_run:
            times_to_search = self.outputs[mode]['epi'][scenario]['times'][run]
        elif mode == 'epi_uncertainty':
            times_to_search = self.interpolation_times_uncertainty
        else:
            times_to_search = self.outputs['manual']['epi'][scenario]['times']
        return t_k.find_first_list_element_at_least(times_to_search, time)

    def tidy_x_axis(self, axis, start, end, max_dim, labels_off=False, x_label=None):
        """
        Function to tidy x-axis of a plot panel - currently only used in the scale-up vars, but intended to be written
        in such a way as to be extendable to other types of plotting.

        Args:
            axis: The plotting axis
            start: Lowest x-value being plotted
            end: Highest x-value being plotted
            max_dim: Maximum number of rows or columns of subplots in figure
            labels_off: Whether to turn all tick labels off on this axis
            x_label: Text for the x-axis label if required
        """

        # range
        axis.set_xlim(left=start, right=end)

        # ticks and their labels
        if labels_off:
            axis.tick_params(axis='x', labelbottom=False)
        elif len(axis.get_xticks()) > 7:
            for label in axis.xaxis.get_ticklabels()[::2]:
                label.set_visible(False)
        axis.tick_params(axis='x', length=self.tick_length, pad=6, labelsize=get_label_font_size(max_dim))

        # axis label
        if x_label:
            axis.set_xlabel(x_label, fontsize=get_label_font_size(max_dim))

    def tidy_y_axis(self, axis, quantity, max_dims, left_axis=True, max_value=1e6, space_at_top=.1, y_label=None,
                    y_lims=None, allow_negative=False):
        """
        General approach to tidying up the vertical axis of a plot, depends on whether it is the left-most panel.

        Args:
            axis: The axis itself
            quantity: The name of the quantity being plotted (which can be used to determine the sort of variable it is)
            max_dims: Maximum number of rows or columns of subplots on the figure
            left_axis: Boolean for whether the axis is the left-most panel
            max_value: The maximum value in the data being plotted
            space_at_top: Relative amount of space to leave at the top, above the maximum value of the plotted data
            y_label: A label for the y-axis, if required
            y_lims: 2-element tuple for the y-limit, if required
            allow_negative: Whether to set the bottom of the axis to zero
        """

        # axis range
        if y_lims:
            axis.set_ylim(y_lims)
        elif 'prop_' in quantity and axis.get_ylim()[1] > 1.:
            axis.set_ylim(top=1.004)
        elif 'prop_' in quantity and max_value > 0.7:
            axis.set_ylim(bottom=0., top=1.)
        elif 'prop_' in quantity or 'likelihood' in quantity or 'cost' in quantity:
            pass
        elif axis.get_ylim()[1] < max_value * (1. + space_at_top):
            axis.set_ylim(top=max_value * (1. + space_at_top))
        if not allow_negative:
            axis.set_ylim(bottom=0.)

        # ticks
        axis.tick_params(axis='y', length=self.tick_length, pad=6, labelsize=get_label_font_size(max_dims))

        # tick labels
        if not left_axis:
            pyplot.setp(axis.get_yticklabels(), visible=False)
        elif 'prop_' in quantity:
            axis.yaxis.set_major_formatter(FuncFormatter('{0:.0%}'.format))

        # axis label
        if y_label and left_axis:
            axis.set_ylabel(y_label, fontsize=get_label_font_size(max_dims))

    def finish_off_figure(self, fig, n_plots, end_filename, title_text):
        """
        Slight extension of save_figure to include adding main title to figure.

        Args:
            fig: The figure to add the title to
            n_plots: The total number of plots in the figure
            end_filename: The end of the string for the file name
            title_text: Text for the title of the figure
        """

        if self.gui_inputs['plot_option_title']:
            add_title_to_plot(fig, n_plots, title_text)
        for file_format in self.figure_formats:
            filename = os.path.join(self.out_dir_project, self.country + end_filename + '.' + file_format)
            fig.savefig(filename, dpi=300)
        pyplot.close(fig)

    def find_uncertainty_indices(self):
        """
        Quick method to create a list of the indices of interest for the runs of the uncertainty analysis.

        Updates:
            self.accepted_no_burn_in_indices: List of the uncertainty indices of interest
        """
        self.accepted_indices = self.outputs['epi_uncertainty']['accepted_indices']
        self.accepted_no_burn_in_indices = [i for i in self.accepted_indices if i >= self.gui_inputs['burn_in_runs']]

    def calculate_accepted_run_weights(self):
        """
        This method accounts for the number of rejections following each acceptance and weights the relevant accepted
        parameter sets accordingly. It will populate the attribute "accepted_run_weights" of the output object.
        """
        for i, accepted_index in enumerate(self.accepted_no_burn_in_indices):
            next_accepted_index = self.accepted_no_burn_in_indices[i+1] \
                if i < (len(self.accepted_no_burn_in_indices) - 1) else accepted_index + 1
            self.accepted_run_weights.append(next_accepted_index - accepted_index)

    def find_uncertainty_common_times(self, output_type):
        """
        Use simple linear interpolation to find the values of outputs from each model run at a standardised set of times
        and then calculate percentiles. Not sure whether this will work for cost outputs - should in theory, but the
        point is mostly about epi outputs anyway.

        Args:
            output_type: Whether epi or cost outputs are being considered
        """

        uncertainty_centiles = {}
        for scenario in self.outputs[self.run_mode][output_type]:
            self.interpolated_uncertainty[scenario] = {}
            uncertainty_centiles[scenario] = {}
            for output in [out for out in self.outputs[self.run_mode][output_type][scenario] if out != 'times']:
                self.interpolated_uncertainty[scenario][output] = numpy.empty(shape=(0, self.n_interpolation_points))
                if self.run_mode == 'int_uncertainty':
                    run_range = self.inputs.n_samples
                elif self.run_mode == 'epi_uncertainty' and scenario == 0:
                    run_range = len(self.outputs['epi_uncertainty']['whether_accepted'])
                elif self.run_mode == 'epi_uncertainty':
                    run_range = len(self.outputs['epi_uncertainty']['accepted_indices'])
                for run in range(run_range):
                    self.interpolated_uncertainty[scenario][output] \
                        = numpy.vstack(
                        (self.interpolated_uncertainty[scenario][output],
                         numpy.interp(self.interpolation_times_uncertainty,
                                      self.outputs[self.run_mode][output_type][scenario]['times'][run, :],
                                      self.outputs[self.run_mode][output_type][scenario][output][run, :])[None, :]))

                # all runs for scenario analysis (as only accepted recorded) but select accepted ones for baseline
                matrix_to_analyse = self.interpolated_uncertainty[scenario][output] if scenario \
                    else self.interpolated_uncertainty[scenario][output][self.accepted_no_burn_in_indices]

                # transform matrix_to_analyse to account for the weights of the accepted runs for epi_uncertainty
                if self.run_mode == 'epi_uncertainty':
                    matrix_to_analyse = t_k.apply_weighting(matrix_to_analyse, self.accepted_run_weights)

                # find centiles
                uncertainty_centiles[scenario][output] \
                    = numpy.percentile(matrix_to_analyse, self.model_runner.percentiles, axis=0)
        return uncertainty_centiles

    def find_uncertainty_centiles(self, mode, output_type):
        """
        Find percentiles from uncertainty dictionaries.

        Args:
            mode: The run mode being considered
            output_type: Whether the output to be calculated is 'epi' or 'cost'
        Updates:
            self.percentiles: Adds all the required percentiles to this dictionary.
        """

        uncertainty_centiles = {}
        for scenario in self.outputs[mode][output_type]:
            uncertainty_centiles[scenario] = {}
            for output in self.outputs[mode][output_type][scenario]:
                if output != 'times':

                    # all runs for scenario analysis (as only accepted recorded) but select accepted ones for baseline
                    matrix_to_analyse = self.outputs[mode][output_type][scenario][output] if scenario \
                        else self.outputs[mode][output_type][scenario][output][self.accepted_no_burn_in_indices]

                    uncertainty_centiles[scenario][output] \
                        = numpy.percentile(matrix_to_analyse, self.model_runner.percentiles, axis=0)
        return uncertainty_centiles

    def sum_compartments_by_category(self, category_type, scenario, start_time_index, fraction=False,
                                     requirements=('',), exclusions=('we all love futsal',), remainder=False):
        """
        Find the sum of all compartments within a particular category (i.e. containing a particular string).

        Args:
            category_type: String for the category of interest
            scenario: Scenario number
            start_time_index: Time index to start from
            fraction: Boolean for whether to calculate as a fraction or as total compartment values
            requirements: List of strings that must appear in the compartments of interest
            exclusions: List of strings of compartments to be ignored
            remainder: Whether to add an additional category for the remainder
        """

        categories_to_loop = getattr(self.inputs, category_type)
        current_data, compartments_in_category = {}, {}
        if remainder:
            current_data['remainder'] = [0.] * len(self.model_runner.models[scenario].times[start_time_index:])
        for label in categories_to_loop:

            # find list of relevant compartments
            compartments_in_category[label] = []
            for comp in self.model_runner.models[scenario].labels:
                if label in comp and all(strings in comp for strings in requirements) \
                        and not any(strings in comp for strings in exclusions):
                    compartments_in_category[label] += [comp]
                elif remainder:
                    compartments_in_category['remainder'] += [comp]

            # sum the values
            current_data[label] = [0.] * len(self.model_runner.models[scenario].times[start_time_index:])
            for compartment in compartments_in_category[label]:
                current_data[label] \
                    = t_k.elementwise_list_addition(current_data[label], self.model_runner.models[
                                                             scenario].compartment_soln[compartment][start_time_index:])
            current_data[label] = t_k.elementwise_list_division(current_data[label], self.outputs['manual']['epi'][
                                        scenario]['population'][start_time_index:]) if fraction else current_data[label]
        return current_data

    ''' methods for outputting to documents and spreadsheets and console '''

    def write_automatic_calibration_outputs(self):
        """
        Write values from automatic calibration process back to input spreadsheets, using the parameter values
        that were associated with the model run with the greatest likelihood.
        """

        try:
            path = os.path.join('autumn/xls/data_' + self.country + '.xlsx')
        except IOError:
            self.model_runner.add_comment_to_gui_window(
                'No country input spreadsheet available for requested uncertainty parameter writing')
        else:
            self.model_runner.add_comment_to_gui_window(
                'Writing automatic calibration parameters back to input spreadsheet')

            # open workbook and sheet
            country_input_book = xl.load_workbook(path)
            country_sheet = country_input_book['constants']

            # find the integration run with the highest likelihood
            best_likelihood_index = self.outputs['epi_uncertainty']['loglikelihoods'].index(
                max(self.outputs['epi_uncertainty']['loglikelihoods']))

            # write the parameters and starting compartment sizes back in to input sheets
            for attribute in self.quantities_to_write_back:
                write_param_to_sheet(country_sheet, self.outputs['epi_uncertainty'][attribute], best_likelihood_index)

            # save
            country_input_book.save(path)

    def write_xls_by_scenario(self):
        """
        Write a spreadsheet with the sheet referring to one scenario.
        """

        # general prelims to work out what to write
        horizontal = self.gui_inputs['output_horizontally']
        result_types = ['epi_', 'raw_cost_', 'inflated_cost_', 'discounted_cost_', 'discounted_inflated_cost_']
        scenarios = [15] if self.run_mode == 'int_uncertainty' else self.scenarios

        # write a new file for each scenario and for each broad category of output
        for result_type in result_types:
            for scenario in scenarios:

                # prepare sheet
                scenario_name = t_k.find_scenario_string_from_number(scenario)
                path = os.path.join(self.out_dir_project, result_type + scenario_name) + '.xlsx'
                workbook = xl.Workbook()
                sheet = workbook.active
                sheet.title = scenario_name
                sheet.cell(row=1, column=1).value = 'Year'

                # year column
                for y, year in enumerate(self.years_to_write):
                    row, column = reverse_inputs_if_required([y + 2, 1], horizontal)
                    sheet.cell(row=row, column=column).value = year

                # epi outputs
                if result_type == 'epi_':

                    # loop over outputs
                    for out, output in enumerate(self.model_runner.epi_outputs_to_analyse):

                        # with uncertainty
                        if self.run_mode == 'epi_uncertainty' or self.run_mode == 'int_uncertainty':

                            # scenario names and confidence interval titles
                            strings_to_write = [t_k.capitalise_and_remove_underscore(output), 'Lower', 'Upper']

                            for ci in range(len(strings_to_write)):
                                row, column = reverse_inputs_if_required([1, out * 3 + 2 + ci], horizontal)
                                sheet.cell(row=row, column=column).value = strings_to_write[ci]

                            # data columns
                            for y, year in enumerate(self.years_to_write):
                                for o in range(3):
                                    row, column = reverse_inputs_if_required([y + 2, out * 3 + 2 + o], horizontal)
                                    sheet.cell(row=row, column=column).value \
                                        = float(self.uncertainty_centiles['epi'][scenario][output][
                                        o, t_k.find_first_list_element_at_least(self.interpolation_times_uncertainty,
                                                                                year)])

                        # without uncertainty
                        else:

                            # names across top
                            row, column = reverse_inputs_if_required([1, out + 2], horizontal)
                            sheet.cell(row=row, column=column).value = t_k.capitalise_and_remove_underscore(output)

                            # columns of data
                            for y, year in enumerate(self.years_to_write):
                                row, column = reverse_inputs_if_required([y + 2, out + 2], horizontal)
                                sheet.cell(row=row, column=column).value \
                                    = float(self.outputs['manual']['epi'][scenario][output][
                                        t_k.find_first_list_element_at_least(
                                            self.model_runner.outputs['manual']['epi'][scenario]['times'], year)])

                # economic outputs (uncertainty unavailable)
                elif 'cost_' in result_type:

                    # loop over interventions
                    for inter, intervention in enumerate(self.inputs.interventions_to_cost[scenario]):

                        # names across top
                        row, column = reverse_inputs_if_required([1, inter + 2], horizontal)
                        sheet.cell(row=row, column=column).value = t_k.capitalise_and_remove_underscore(intervention)

                        # data columns
                        for y, year in enumerate(self.years_to_write):
                            row, column = reverse_inputs_if_required([y + 2, inter + 2], horizontal)
                            sheet.cell(row=row, column=column).value \
                                = float(self.outputs['manual']['cost'][scenario][result_type + intervention][
                                        t_k.find_first_list_element_at_least(
                                            self.model_runner.outputs['manual']['cost'][scenario]['times'], year)])
                workbook.save(path)

    def write_xls_by_output(self):
        """
        Write a spreadsheet with the sheet referring to one output.
        """

        # general prelims to work out what to write
        horizontal = self.gui_inputs['output_horizontally']
        scenarios = [15] if self.run_mode == 'int_uncertainty' else self.scenarios

        # write a new file for each output
        for inter in self.model_runner.epi_outputs_to_analyse:

            # prepare sheet
            path = os.path.join(self.out_dir_project, 'epi_' + inter) + '.xlsx'
            workbook = xl.Workbook()
            sheet = workbook.active
            sheet.title = inter
            sheet.cell(row=1, column=1).value = 'Year'

            # write the year column
            for y, year in enumerate(self.years_to_write):
                row, column = reverse_inputs_if_required([y + 2, 1], horizontal)
                sheet.cell(row=row, column=column).value = year

            # cycle over scenarios
            for s, scenario in enumerate(scenarios):
                scenario_name = t_k.find_scenario_string_from_number(scenario)

                # with uncertainty
                if self.run_mode == 'epi_uncertainty' or self.run_mode == 'int_uncertainty':

                    # scenario names and confidence interval titles
                    strings_to_write = [t_k.capitalise_and_remove_underscore(scenario_name), 'Lower', 'Upper']

                    # write the scenario names and confidence interval titles
                    for ci in range(len(strings_to_write)):
                        row, column = reverse_inputs_if_required([1, s * 3 + 2 + ci], horizontal)
                        sheet.cell(row=row, column=column).value = strings_to_write[ci]

                    # write the columns of data
                    for y, year in enumerate(self.years_to_write):
                        for o in range(3):
                            row, column = reverse_inputs_if_required([y + 2, s * 3 + 2 + o], horizontal)
                            sheet.cell(row=row, column=column).value \
                                = float(self.uncertainty_centiles['epi'][scenario][inter][
                                o, t_k.find_first_list_element_at_least(self.interpolation_times_uncertainty, year)])

                # without uncertainty
                else:

                    # write scenario names across first row
                    row, column = reverse_inputs_if_required([1, s + 2], horizontal)
                    sheet.cell(row=row, column=column).value = t_k.capitalise_and_remove_underscore(scenario_name)

                    # write columns of data
                    for y, year in enumerate(self.years_to_write):
                        row, column = reverse_inputs_if_required([y + 2, s + 2], horizontal)
                        #sheet.cell(row=row, column=column + 1).value \
                        #    = self.model_runner.outputs['manual']['epi'][scenario][inter][
                        #        t_k.find_first_list_element_at_least(self.model_runner.outputs['manual']['epi'][
                        #                                                       scenario]['times'], year)]
                        check = self.model_runner.outputs['manual']['epi'][scenario][inter][
                                t_k.find_first_list_element_at_least(self.model_runner.outputs['manual']['epi'][
                                                                               scenario]['times'], year)]
                        print(check)
            workbook.save(path)

        # code probably could bug because interventions can differ by scenario
        programs_to_cost = self.inputs.interventions_to_cost[0]
        programs_to_cost.append('all_programs')  # to calculate total cost too
        for inter in programs_to_cost:
            relevant_programs = [inter]
            for cost_type in ['raw_cost_', 'inflated_cost_', 'discounted_cost_', 'discounted_inflated_cost_']:
                # make filename
                path = os.path.join(self.out_dir_project, cost_type + inter) + '.xlsx'

                # get active sheet
                workbook = xl.Workbook()
                sheet = workbook.active
                sheet.title = inter

                # write the year text cell
                sheet.cell(row=1, column=1).value = 'Year'

                # write the year text column
                for y, year in enumerate(self.years_to_write):
                    row, column = reverse_inputs_if_required([y + 2, 1], horizontal)
                    sheet.cell(row=row, column=column).value = year
                #  and the total cost and per year cost
                row, column = reverse_inputs_if_required([y + 3, 1], horizontal)
                sheet.cell(row=row, column=column).value = 'Total ' + str(self.years_to_write[0]) + '_' + \
                                                           str(self.years_to_write[-1])
                row, column = reverse_inputs_if_required([y + 4, 1], horizontal)
                sheet.cell(row=row, column=column).value = 'Per year ' + str(self.years_to_write[0]) + '_' + \
                                                           str(self.years_to_write[-1])

                # cycle over scenarios
                for s, scenario in enumerate(scenarios):
                    scenario_name = t_k.find_scenario_string_from_number(scenario)

                    # scenario names
                    row, column = reverse_inputs_if_required([1, s + 2], horizontal)
                    sheet.cell(row=row, column=column).value = t_k.capitalise_and_remove_underscore(scenario_name)

                    # data columns
                    total_cost = 0.
                    for y, year in enumerate(self.years_to_write):
                        row, column = reverse_inputs_if_required([y + 2, s + 2], horizontal)

                        cost = 0.
                        for program in relevant_programs:
                            cost += self.outputs['manual']['cost'][scenario][cost_type + program][
                                t_k.find_first_list_element_at_least(self.outputs['manual']['cost'][scenario][
                                                                               'times'], year)]
                        sheet.cell(row=row, column=column).value = float(cost)
                        total_cost += cost
                    # Add total costs and per year costs
                    row, column = reverse_inputs_if_required([y + 3, s + 2], horizontal)
                    sheet.cell(row=row, column=column).value = float(total_cost)
                    row, column = reverse_inputs_if_required([y + 4, s + 2], horizontal)
                    sheet.cell(row=row, column=column).value = float(total_cost/len(self.years_to_write))

                workbook.save(path)

    def write_docs_by_scenario(self):
        """
        Write word documents using the docx package. Writes with or without uncertainty according to whether Run
        uncertainty selected in the GUI. Currently only working for epidemiological outputs.
        """

        scenarios = [15] if self.run_mode == 'int_uncertainty' else self.scenarios
        for scenario in scenarios:

            # initialise document and table
            scenario_name = t_k.find_scenario_string_from_number(scenario)
            path = os.path.join(self.out_dir_project, scenario_name) + ".docx"
            document = Document()
            table = document.add_table(rows=len(self.years_to_write) + 1,
                                       cols=len(self.model_runner.epi_outputs_to_analyse) + 1)

            # for each epidemiological indicator
            for o, output in enumerate(self.model_runner.epi_outputs_to_analyse):

                # titles across the top
                row_cells = table.rows[0].cells
                row_cells[0].text = 'Year'
                row_cells[o + 1].text = t_k.capitalise_and_remove_underscore(output)

                # data columns
                for y, year in enumerate(self.years_to_write):

                    # write year column
                    row_cells = table.rows[y + 1].cells
                    row_cells[0].text = str(year)

                    # with uncertainty
                    if 'uncertainty' in self.run_mode:

                        point_lower_upper \
                            = tuple(self.uncertainty_centiles['epi'][scenario][output][
                                    0:3, t_k.find_first_list_element_at_least(self.interpolation_times_uncertainty,
                                                                              year)])

                        if output == 'mortality_mdr':
                            row_cells[o + 1].text = '%.3f\n(%.3f to %.3f)' % point_lower_upper
                        else:
                            row_cells[o + 1].text = '%.2f\n(%.2f to %.2f)' % point_lower_upper

                    # without
                    else:
                        point = self.model_runner.outputs['manual']['epi'][scenario][output][
                            t_k.find_first_list_element_at_least(self.interpolation_times_uncertainty, year)]
                        row_cells[o + 1].text = '%.3f' % point
            document.save(path)

    def write_docs_by_output(self):
        """
        Write word documents using the docx package. Writes with or without uncertainty according to whether Run
        uncertainty selected in the GUI.
        """

        # write a new file for each output
        scenarios = [15] if self.run_mode == 'int_uncertainty' else self.scenarios
        for output in self.model_runner.epi_outputs_to_analyse:

            # initialise document, years of interest and table
            path = os.path.join(self.out_dir_project, output) + ".docx"
            document = Document()
            table = document.add_table(rows=len(self.years_to_write) + 1, cols=len(self.scenarios) + 1)

            for s, scenario in enumerate(scenarios):
                scenario_name = t_k.find_scenario_string_from_number(scenario)

                # outputs across the top
                row_cells = table.rows[0].cells
                row_cells[0].text = 'Year'
                row_cells[s + 1].text = t_k.capitalise_and_remove_underscore(scenario_name)

                for y, year in enumerate(self.years_to_write):
                    row_cells = table.rows[y + 1].cells
                    row_cells[0].text = str(year)

                    # with uncertainty
                    if 'uncertainty' in self.run_mode:
                        point_lower_upper \
                            = tuple(self.uncertainty_centiles['epi'][scenario][output][0:3,
                                    t_k.find_first_list_element_at_least(self.model_runner.outputs['manual'][
                                                                                   'epi'][scenario]['times'], year)])
                        row_cells[s + 1].text = '%.3f\n(%.3f to %.3f)' % point_lower_upper

                    # without
                    else:
                        point = self.model_runner.outputs['manual']['epi'][scenario][output][
                            t_k.find_first_list_element_at_least(self.model_runner.outputs['manual'][
                                                                           'epi'][scenario]['times'], year)]
                        row_cells[s + 1].text = '%.3f' % point
            document.save(path)

    def print_int_uncertainty_relative_change(self, year):
        """
        Print some text giving percentage change in output indicators relative to baseline under intervention
        uncertainty.

        Args:
            year: Year for the comparisons to be made against
        """

        scenario, changes = 15, {}
        file_name = open('tables2.txt', 'a')
        scenario_name = t_k.find_scenario_string_from_number(scenario)
        file_name.write('\n\n\n' + scenario_name + '\n' )
        for output in self.model_runner.epi_outputs_to_analyse:
            absolute_values \
                = self.uncertainty_centiles['epi'][scenario][output][0:3,
                  t_k.find_first_list_element_at_least(self.interpolation_times_uncertainty, year)]
            baseline = self.model_runner.outputs['manual']['epi'][0][output][
               t_k.find_first_list_element_at_least(self.model_runner.outputs['manual']['epi'][0]['times'], year)]
            changes[output] = [(i / baseline - 1.) * 1e2 for i in absolute_values]
            print(output + '\n%.1f\n(%.1f to %.1f)' % tuple(changes[output]))
            file_name.write(output + '\n%.1f\n(%.1f to %.1f)' % tuple(changes[output]))

    def print_average_costs(self):
        """
        Incompletely developed method to display the mean cost of an intervention over the course of its implementation
        under baseline conditions.
        """

        for scenario in self.scenarios:
            print('\n' + t_k.find_scenario_string_from_number(scenario))
            mean_cost = {}
            for inter in self.model_runner.interventions_to_cost[scenario]:
                print('\n' + inter)
                mean_cost[inter] \
                    = numpy.mean(self.model_runner.outputs['manual']['cost'][scenario]['raw_cost_' + inter])
                print('%.1f' % mean_cost[inter])
            print('total: %.1f' % sum(mean_cost.values()))

    ''' plotting methods '''

    def run_plotting(self):
        """
        Master plotting method to call all the methods that produce specific plots.
        """

        # plot mixing matrix whenever relevant
        if self.inputs.is_vary_force_infection_by_riskgroup and len(self.inputs.riskgroups) > 1:
            self.plot_mixing_matrix()

        # plot epidemiological outputs, overall, MDR-TB and risk groups
        if self.gui_inputs['output_epi_plots']:
            purposes = ['scenario', 'ci', 'progress', 'shaded'] if '_uncertainty' in self.run_mode else ['scenario']
            for purpose in purposes:
                self.plot_epi_outputs(self.gtb_available_outputs, purpose, 'main')
            if self.inputs.n_strains > 1:
                mdr_indicators = [ind + '_mdr' for ind in self.gtb_available_outputs if ind != 'notifications']
                mdr_indicators.append('perc_incidence_mdr')
                for purpose in purposes:
                    self.plot_epi_outputs(mdr_indicators, purpose, 'mdr-tb-related')

        if self.gui_inputs['output_by_subgroups']:
            for strata_type in ['agegroups', 'riskgroups']:
                outputs_to_plot, list_of_strata = ['incidence', 'mortality'], getattr(self.inputs, strata_type)
                if len(list_of_strata) > 1:
                    self.plot_epi_outputs(
                        [''.join(panel) for panel in itertools.product(outputs_to_plot, list_of_strata)],
                        'scenario', ', by_' + strata_type, grid=[len(outputs_to_plot), len(list_of_strata)],
                        sharey='row')
            for strata_type in ['agegroups', 'riskgroups']:
                for fraction in [True, False]:
                    self.plot_stacked_epi_outputs('notifications', category_to_loop=strata_type, fraction=fraction)

        # plot scale-up functions
        if self.gui_inputs['output_scaleups']:
            self.plot_scaleup_vars()

        # plot economic outputs
        if self.gui_inputs['output_plot_economics']:
            self.plot_cost_coverage_curves()
            self.plot_cost_over_time()

        # plot compartment population sizes
        if self.gui_inputs['output_compartment_populations']:
            for category in ['agegroups', 'riskgroups', 'compartment_types']:
                for fraction in [True, False]:
                    self.plot_populations(category_to_loop=category, fraction=fraction)

        # make a flow-diagram
        if self.gui_inputs['output_flow_diagram']:
            self.model_runner.models[0].make_flow_diagram(
                os.path.join(self.out_dir_project, self.country + '_flow_diagram' + '.png'))

        # uncertainty figures
        if self.run_mode == 'epi_uncertainty' and self.gui_inputs['output_param_plots']:
            self.plot_param_histograms()
            self.plot_param_progression()
            self.plot_priors()

        # plot likelihood estimates
        if self.run_mode == 'epi_uncertainty' and self.gui_inputs['output_likelihood_plot']:
            self.plot_likelihoods()

        pyplot.close('all')

    ''' epi outputs plotting '''

    def plot_epi_outputs(self, outputs, purpose, descriptor, grid=None, sharey='none'):
        """
        Produces the plot for the main outputs, loops over multiple scenarios.

        Args:
            outputs: A list of the outputs to be plotted
            purpose: Reason for plotting or type of plot, can be either 'scenario', 'ci_plot' or 'progress'
            descriptor: String for the filename and title of the plot
            grid: Shape of grid panels requested at call to method
            sharey: Whether to share the y-axis across rows of plots
        """

        # prelims
        fig, axes, max_dims, n_rows, n_cols \
            = initialise_figures_axes(len(outputs), requested_grid=grid, share_yaxis=sharey)
        start_time = self.inputs.model_constants['before_intervention_time'] \
            if self.run_mode == 'int_uncertainty' or (len(self.scenarios) > 1 and purpose == 'scenario') \
            else self.gui_inputs['plot_option_start_time']
        start_index, max_data_values = 0, {}
        scenarios, uncertainty_scenario = ([0, 15], 15) if self.run_mode == 'int_uncertainty' \
            else (self.scenarios, 0)

        if self.run_mode == 'spending_inputs':
            scenarios.append(17)

        # loop through output indicators
        for out, output in enumerate(outputs):
            axis = find_panel_grid_indices(axes, out, n_rows, n_cols)
            max_data_values[output] = []

            # overlay GTB data
            if self.gui_inputs['plot_option_overlay_gtb'] and output in self.gtb_available_outputs:
                max_data_values[output].append(self.plot_gtb_data_to_axis(
                    axis, output, start_time, self.gtb_indices[output] if output in self.gtb_indices else '',
                    gtb_ci_plot='hatch' if purpose == 'shaded' else 'patch'))

            # plot with uncertainty confidence intervals (median, lower, upper)
            if purpose == 'ci':
                for scenario in scenarios:
                    if self.run_mode == 'int_uncertainty' and scenario == 0:
                        continue
                    start_index = self.find_start_time_index(start_time, scenario)
                    max_data_values[output].append(
                        max(self.uncertainty_centiles['epi'][scenario][output][2, :][start_index:]))
                    for ci in range(3):
                        axis.plot(
                            self.interpolation_times_uncertainty[start_index:],
                            self.uncertainty_centiles['epi'][scenario][output][ci, :][start_index:],
                            color='k', label=None, linewidth=.7 if ci == 0 else .5, linestyle='-' if ci == 0 else '--')

            # plot progressive model run outputs for uncertainty analyses
            elif purpose == 'progress':
                runs_to_loop = self.inputs.n_samples if self.run_mode == 'int_uncertainty' \
                    else len(self.outputs['epi_uncertainty']['epi'][uncertainty_scenario][output])
                for run in range(runs_to_loop):
                    if run in self.accepted_indices or self.plot_rejected_runs or self.run_mode == 'int_uncertainty':
                        start_index = self.find_start_time_index(start_time, 0, by_run=True, run=run)
                        dotted = '.' if self.run_mode == 'epi_uncertainty' and run not in self.accepted_indices else '-'
                        colour = str(1. - float(run) / float(len(
                            self.outputs[self.run_mode]['epi'][uncertainty_scenario][output]))) \
                            if self.run_mode == 'epi_uncertainty' else '.4'
                        plot_data = self.outputs[self.run_mode]['epi'][uncertainty_scenario][output][run, start_index:]
                        max_data_values[output].append(max(plot_data))
                        axis.plot(self.outputs[self.run_mode]['epi'][uncertainty_scenario]['times'][run,
                                  start_index:], plot_data, color=colour, linestyle=dotted)

            # plot with shaded patches
            elif purpose == 'shaded':
                axis.patch.set_facecolor((1., 1., 1.))
                for side in ['top', 'bottom', 'left', 'right']:
                    axis.spines[side].set_color('.6')
                axis.grid(color='.8')
                start_index = self.find_start_time_index(start_time, 0)
                max_data_values[output].append(
                    max(self.uncertainty_centiles['epi'][uncertainty_scenario][output][-5, :][start_index:]))
                for i in range(self.model_runner.n_centiles_for_shading):
                    prop_progress = float(i) / float(self.model_runner.n_centiles_for_shading - 1)
                    patch_colour = (1. - prop_progress, 1. - prop_progress, 1 - prop_progress * .2)
                    patch = create_patch_from_list(
                        self.interpolation_times_uncertainty[start_index:],
                        self.uncertainty_centiles['epi'][uncertainty_scenario][output][i + 3, :][start_index:],
                        self.uncertainty_centiles['epi'][uncertainty_scenario][output][-i - 1, :][start_index:])
                    axis.add_patch(patches.Polygon(patch, color=patch_colour))

            # plot scenarios without uncertainty
            if purpose == 'scenario' or self.run_mode == 'int_uncertainty':
                scenarios_for_baseline = [0] if self.run_mode == 'int_uncertainty' else scenarios
                for scenario in scenarios_for_baseline:
                    start_index = self.find_start_time_index(start_time, scenario, purpose='scenario')
                    if self.run_mode == 'increment_comorbidity' and scenario != 0:
                        colour = (1. - (0.3 + self.inputs.comorbidity_prevalences[scenario]) * .2,
                                  1. - (0.3 + self.inputs.comorbidity_prevalences[scenario]),
                                  1. - (0.3 + self.inputs.comorbidity_prevalences[scenario]))
                        label = str(int(self.inputs.comorbidity_prevalences[scenario] * 1e2)) + '%'
                    else:
                        colour = self.colour_theme[scenario]
                        label = t_k.capitalise_and_remove_underscore(t_k.find_scenario_string_from_number(scenario))
                    # label = str(int(self.inputs.comorbidity_prevalences[scenario] * 1e2)) + '%' \
                    #     if self.run_mode == 'increment_comorbidity' \
                    #     else t_k.capitalise_and_remove_underscore(t_k.find_scenario_string_from_number(scenario))
                    line_style, line_width = ('--', .7) if scenario == 16 else ('-', 1.5)
                    max_data_values[output].append(max(self.outputs['manual']['epi'][scenario][output][start_index:]))
                    axis.plot(self.outputs['manual']['epi'][scenario]['times'][start_index:],
                              self.outputs['manual']['epi'][scenario][output][start_index:],
                              color=colour, linewidth=line_width, label=label, linestyle=line_style,
                              zorder=1 if scenario else 4)

            # add plotting of End TB Targets
            if self.gui_inputs['plot_option_overlay_targets'] and (output == 'incidence' or output == 'mortality'):
                self.plot_targets_to_axis(axis, output)

            list_with_none = max_data_values[output]
            list_without_none = [0. if v is None else v for v in list_with_none]
            max_data_values[output] = list_without_none

            # finishing off axis and figure
            self.tidy_x_axis(axis, start_time, 2035., max_dims, labels_off=not last_row(out, n_rows, n_cols))
            self.tidy_y_axis(axis, output, max_dims, max_value=max(max_data_values[output]))
            axis.set_title(t_k.find_title_from_dictionary(output, country=self.country),
                           fontsize=get_label_font_size(max_dims))
            if out == len(outputs) - 1 and purpose == 'scenario' and len(self.scenarios) > 1:
                add_legend_to_plot(axis, max_dims)
        self.finish_off_figure(fig, len(outputs), '_' + descriptor + '_epi_' + purpose,
                               'Epidemiological outputs'
                               + t_k.find_title_from_dictionary(descriptor, capital_first_letter=False)
                               + ', ' + t_k.capitalise_first_letter(self.country))

    def plot_targets_to_axis(self, axis, output, compare_gtb=False):
        """
        Plot End TB Target values to outputs axis.

        Args:
            axis: Plot axis to plot on to
            output: Output type
            compare_gtb: Whether to compare against reported (True) or modelled (False) outputs
        """

        uncertainty_scenario = 15 if self.run_mode == 'int_uncertainty' else 0

        # find the baseline value to compare the targets against
        if compare_gtb:
            base_value = self.inputs.original_data['notifications']['c_newinc'][2016] \
                if output == 'notifications' else self.inputs.original_data['gtb'][
                self.gtb_indices[output] + self.level_conversion_dict['point_estimate']][2016]
        elif self.run_mode == 'epi_uncertainty':
            base_value = self.uncertainty_centiles['epi'][0][output][0, t_k.find_first_list_element_at_least(
                self.interpolation_times_uncertainty, 2015.)]
        else:
            base_value = self.outputs['manual']['epi'][uncertainty_scenario][output][
                t_k.find_first_list_element_at_least(
                    self.outputs['manual']['epi'][uncertainty_scenario]['times'], 2015.)]

        # plot the milestones and targets
        plot_endtb_targets(axis, output, base_value, '.7')

    def plot_gtb_data_to_axis(self, ax, output, start_time, output_index, gtb_ci_plot='hatch'):
        """
        Method to plot the data loaded directly from the GTB report in the background.

        Args:
            ax: Axis for plotting
            output: String for output
            start_time: Starting time for plot axis
            output_index: String to index the GTB data
            gtb_ci_plot: How to display the confidence intervals of the GTB data
        Returns:
            The maximum value from the point estimate data being plotted
        """
        # prelims
        gtb_data, gtb_data_lists, gtb_index, colour, line_width, alpha = {}, {}, 0, '.2', 0., 1.

        # notifications
        if output == 'notifications':
            gtb_data['point_estimate'] = self.inputs.original_data['notifications']['c_newinc']
            gtb_data_lists.update(t_k.extract_dict_to_ordered_key_lists(gtb_data['point_estimate'], 'point_estimate'))
            gtb_index = t_k.find_first_list_element_at_least(gtb_data_lists['times'], start_time)

        # extract data other outputs
        else:
            for level in self.level_conversion_dict:
                gtb_data[level] = self.inputs.original_data['gtb'][output_index + self.level_conversion_dict[level]]
                gtb_data_lists.update(t_k.extract_dict_to_ordered_key_lists(gtb_data[level], level))
            gtb_index = t_k.find_first_list_element_at_least(gtb_data_lists['times'], start_time)
            if gtb_index is None:
                return

            if 'e_pop_num' in self.inputs.original_data['gtb_2016']:
                gtb_original_data    = self.inputs.original_data['gtb_2016']['e_pop_num'].keys()
                gtb_original_data_start_year = list(gtb_original_data)[0]
                gtb_original_data_end_year = list(gtb_original_data)[-1]

            # plot patch
            colour, hatch, fill, line_width, alpha = (self.gtb_patch_colours[output], None, True, 0., .5) \
                if gtb_ci_plot == 'patch' else ('.3', '/', False, .8, 1.)

            gtb_original_data_start_year_index = gtb_data_lists['times'].index(gtb_original_data_start_year)
           # gtb_original_data_end_year_index = gtb_data_lists['times'].index(gtb_original_data_end_year)
            #shaded_color = tuple(map(lambda x : x/2, list(colour)))
            ax.add_patch(patches.Polygon(create_patch_from_list(gtb_data_lists['times'][gtb_index:gtb_original_data_start_year_index + 1],
                                                                gtb_data_lists['lower_limit'][gtb_index:gtb_original_data_start_year_index + 1],
                                                                gtb_data_lists['upper_limit'][gtb_index:gtb_original_data_start_year_index + 1]),
                                         color=colour, hatch=hatch, fill=fill, linewidth=0., alpha=0.2, zorder=4))

            ax.add_patch(patches.Polygon(create_patch_from_list(gtb_data_lists['times'][gtb_original_data_start_year_index :],
                                                                gtb_data_lists['lower_limit'][gtb_original_data_start_year_index :],
                                                                gtb_data_lists['upper_limit'][gtb_original_data_start_year_index :]),
                                         color=colour, hatch=hatch, fill=fill, linewidth=0., linestyle='-', alpha=alpha, zorder=4))


        # plot point estimates
        # coercing gtb_index to list for python3
        ax.plot(list(gtb_data['point_estimate'])[gtb_index:], list(gtb_data['point_estimate'].values())[gtb_index:],
                color=colour, linewidth=.8, label=None, alpha=alpha)
        if gtb_ci_plot == 'hatch' and output != 'notifications':
            for limit in ['lower_limit', 'upper_limit']:
                ax.plot(list(gtb_data[limit].keys())[gtb_index:], list(gtb_data[limit].values())[gtb_index:],
                        color=colour, linewidth=line_width, label=None, alpha=alpha)

        if output == 'incidence':
            start_index_for_calibration = gtb_data_lists['times'].index(2010)
            end_index_for_calibration = gtb_data_lists['times'].index(2016)
            lower_line = Line2D(range(2010, 2017),
                                gtb_data_lists['lower_limit'][start_index_for_calibration:end_index_for_calibration + 1], zorder=10)
            ax.add_line(lower_line)
            upper_line = Line2D(range(2010, 2017),
                                gtb_data_lists['upper_limit'][start_index_for_calibration:end_index_for_calibration + 1], zorder=10)
            ax.add_line(lower_line)
            ax.add_line(upper_line)

        return max(list(gtb_data['point_estimate'].values())[gtb_index:])

    def plot_populations(self, category_to_loop='agegroups', scenario=0, fraction=False, requirements=('',),
                         exclusions=('we all love futsal',)):
        """
        Plot population by the compartment or other category to which they belong. Doesn't necessarily work that well
        for compartments, where there are generally too many compartments for them to be easily visualised.

        Args:
            category_to_loop: Must be either 'compartment', 'agegroups' or 'riskgroups' to indicate category
            scenario: Generally 0 to indicate baseline scenario
            fraction: Boolean for whether we want population totals or fractions
            requirements: List of strings that must be present for compartment to be included in analysis
            exclusions: List of strings that indicate that compartment should be excluded from analysis
        """

        # prelims
        fig, ax, max_dim, n_rows, n_cols = initialise_figures_axes(1, room_for_legend=True)
        start_time = self.inputs.model_constants['plot_start_time']
        start_time_index = self.find_start_time_index(start_time - 1., scenario, purpose='manual')
        times = self.outputs['manual']['epi'][0]['times'][start_time_index:]

        # get data
        cumulative_data = [0.] * len(times)
        current_data = self.sum_compartments_by_category(category_to_loop, scenario, start_time_index,
                                                         requirements=requirements, exclusions=exclusions)

        # plot patches and proxy by category
        for l, label in enumerate(current_data):
            previous_data, cumulative_data = increment_list_for_patch(current_data[label], cumulative_data)
            colour = self.colour_theme[l + 1]
            ax.fill_between(times, previous_data, cumulative_data, facecolor=colour, edgecolor=colour, alpha=.8)
            ax.plot([-1e2], [0.], color=colour, label=t_k.find_title_from_dictionary(label), linewidth=5.)  # proxy

        # finish off
        self.tidy_x_axis(ax, start_time, 2035., max_dim)
        self.tidy_y_axis(ax, '', max_dim, max_value=max(cumulative_data))
        ax.legend(bbox_to_anchor=(1.3, 1))
        filename = '_' + ('fraction' if fraction else 'population') + '_' + category_to_loop
        title = ('Fraction' if fraction else 'Size') + ' of population by ' \
            + t_k.find_title_from_dictionary(category_to_loop, capital_first_letter=False)
        for requirement in requirements:
            if requirement != '':
                filename += '_only' + requirement
                title += ',' + requirement + ' only'
        for exclusion in exclusions:
            if exclusion != 'we all love futsal':
                filename += '_exclude' + exclusion
                title += ', except ' + exclusion
        self.finish_off_figure(fig, 1, filename, title)

    def plot_stacked_epi_outputs(self, output='notifications', category_to_loop='agegroups', scenario=0,
                                 fraction=True):
        """
        Method to plot the proportion of notifications that come from various groups of the model. Particularly intended
        to keep an eye on the proportion of notifications occurring in the paediatric population (which WHO sometimes
        say should be around 15% in well-functioning TB programs).

        Args:
            output: Epidemiological output of interest
            category_to_loop: String of the model attribute of interest - can set to 'riskgroups'
            scenario: Scenario to take the outputs from (generally 0 for baseline)
            fraction: Boolean for whether to plot values as
        """

        # prelims
        fig, ax, max_dim, n_rows, n_cols = initialise_figures_axes(1, room_for_legend=True)
        strata = getattr(self.inputs, category_to_loop)
        start_time = self.inputs.model_constants['plot_start_time']
        start_time_index = self.find_start_time_index(start_time - 1., scenario, purpose='manual')
        times = self.outputs['manual']['epi'][0]['times'][start_time_index:]
        cumulative_data = [0.] * len(times)

        for s, stratum in enumerate(strata):

            # get data
            current_data = self.outputs['manual']['epi'][0][output + stratum][start_time_index:]
            if fraction:
                current_data = t_k.elementwise_list_division(
                    current_data, self.outputs['manual']['epi'][0][output][start_time_index:])
            previous_data, cumulative_data = increment_list_for_patch(current_data, cumulative_data)

            # plot patch and proxy
            colour = self.colour_theme[s + 1]
            ax.fill_between(times, previous_data, cumulative_data, facecolors=colour, edgecolor=colour, alpha=.8)
            ax.plot([-1e2], [0.], color=colour, linewidth=5.,
                    label=t_k.turn_strat_into_label(stratum) if category_to_loop == 'agegroups'
                    else t_k.find_title_from_dictionary(stratum))  # proxy

        # finish off
        ax.legend(bbox_to_anchor=(1.3, 1))
        self.tidy_x_axis(ax, start_time, 2035., max_dim)
        self.tidy_y_axis(ax, 'prop_' if fraction else '', max_dim, max_value=max(cumulative_data))
        self.finish_off_figure(fig, 1, '_' + ('absolute_' if fraction else 'population_') + output + '_'
                               + category_to_loop,
                               ('Fraction of ' if fraction else 'Stacked absolute ') + output + ', by '
                               + t_k.find_title_from_dictionary(category_to_loop, capital_first_letter=False))

    ''' miscellaneous plotting method '''

    def plot_mixing_matrix(self):
        """
        Method to visualise the mixing matrix with bar charts.
        """

        # prelims
        fig, ax, max_dims, _, _ = initialise_figures_axes(1, room_for_legend=True)
        cumulative_data, bar_width, x_positions = list(numpy.zeros(len(self.inputs.riskgroups))), .7, []

        # plot bars
        for to, to_group in enumerate(self.inputs.riskgroups):
            previous_data, cumulative_data \
                = increment_list_for_patch(
                  [self.inputs.mixing[from_group][to_group] for from_group in self.inputs.riskgroups], cumulative_data)
            x_positions = numpy.linspace(1., len(cumulative_data), len(cumulative_data))
            ax.bar(x_positions, cumulative_data, width=bar_width, bottom=previous_data, color=self.colour_theme[to],
                   label=t_k.find_title_from_dictionary(to_group), align='center')

        # locally managing x-axis, as plot type is a special case
        ax.set_xlim(0., len(cumulative_data) + 1.)
        ax.set_xticks(x_positions)
        ax.tick_params(axis='x', length=0.)
        ax.set_xticklabels([t_k.find_title_from_dictionary(group) for group in self.inputs.riskgroups],
                           fontsize=get_label_font_size(1))

        # finish off
        self.tidy_y_axis(ax, 'prop_', max_dims, max_value=1., space_at_top=0.)
        add_legend_to_plot(ax, max_dims)
        self.finish_off_figure(fig, max_dims, '_mixing', 'Source of contacts by risk group')

    ''' scale-up function plotting '''

    def plot_scaleup_vars(self):
        """
        Method that can be used to visualise each scale-up variable, not plotted against the data it is fit to and only
        on a single panel.
        """

        # prelims
        n_panels = 2 if self.gui_inputs['plot_option_vars_two_panels'] else 1
        vars_to_plot = self.model_runner.models[0].scaleup_fns.keys()
        if self.gui_inputs['plot_option_plot_all_vars']:
            vars_to_plot = t_k.combine_two_lists_no_duplicate(vars_to_plot, self.model_runner.models[0].vars)

        # some optional vars that can be plotted for debugging
        # vars_to_plot.append('prop_correct_assign_mdr_smearpos')
        # vars_to_plot.append('prop_correct_assign_mdr_smearneg')
        # vars_to_plot.append('prop_correct_assign_mdr_extrapul')
        # vars_to_plot.append('int_prop_firstline_dst')

        for var in vars_to_plot:
            fig, axes, max_dims, n_rows, n_cols = initialise_figures_axes(n_panels)
            for n_axis in range(n_panels):

                # find time to plot from and x-values
                start_time = float(self.gui_inputs['plot_option_start_time']) if n_axis == n_panels - 1 \
                    else self.inputs.model_constants['early_time']
                end_time = float(self.gui_inputs['plot_option_end_time']) if n_axis == n_panels - 1 \
                    else self.inputs.model_constants['scenario_end_time']

                # plot
                max_var = self.plot_scaleup_var_to_axis(axes[n_axis], [start_time, end_time], var)
                max_data = self.plot_scaleup_data_to_axis(axes[n_axis], [start_time, end_time], var)

                # max function does not allow none for comparision in python3
                max_data_val = max_var
                if max_data is not None:
                    max_data_val =  float(max([max_var, max_data]))


                # clean up axes
                self.tidy_x_axis(axes[n_axis], start_time, end_time, max_dims)
                self.tidy_y_axis(axes[n_axis], var, max_dims, left_axis=n_axis % n_cols == 0,
                                     max_value=max_data_val)

            self.finish_off_figure(fig, n_panels, '_scaleup_' + var, var)

    def plot_scaleup_var_to_axis(self, axis, time_limits, var):
        """
        Add the scale-up var function output to an axis.

        Args:
            axis: The axis to add the line to
            time_limits: The limits of the horizontal axis in years
            var: String for the var to plot
        """

        maximum_values = []
        for scenario in reversed(self.scenarios):
            # coercing map to list for python3
            # if available as a scale-up function
            if var in self.model_runner.models[scenario].scaleup_fns:
                x_vals = numpy.linspace(time_limits[0], time_limits[1], int(1e3))
                y_vals = list(map(self.model_runner.models[scenario].scaleup_fns[var], x_vals))

            # otherwise if a different type of var, such as additional calculated ones
            else:
                start_time_index = self.find_start_time_index(time_limits[0], scenario)
                x_vals = self.model_runner.models[scenario].times[start_time_index:]
                y_vals = self.model_runner.models[scenario].get_var_soln(var)[start_time_index:]

            # plot and record the maximum value
            axis.plot(x_vals, y_vals, color=self.colour_theme[scenario],
                      label=t_k.capitalise_and_remove_underscore(t_k.find_scenario_string_from_number(scenario)))
            maximum_values.append(max(y_vals))
        return max(maximum_values)

    def plot_scaleup_data_to_axis(self, axis, time_limits, var):
        """
        Plot data that a scale-up function had been fitted to if it is in the desired range.

        Args:
            axis: Axis to plot onto
            time_limits: The limits of the horizontal axis in years
            var: String of the var to plot
        """

        if self.gui_inputs['plot_option_overlay_input_data'] and var in self.inputs.scaleup_data[0]:
            data_to_plot = {key: value for key, value in self.inputs.scaleup_data[0][var].items()
                            if int(time_limits[0]) <= key <= int(time_limits[1])}
            axis.scatter(data_to_plot.keys(), data_to_plot.values(), color=self.colour_theme[1], s=7, zorder=10)
            return max(data_to_plot.values()) if data_to_plot else 0.

    ''' economics plotting '''

    def plot_cost_coverage_curves(self):
        """
        Plots cost-coverage curves at times specified in the report times inputs in control panel.
        """

        # plot figures by scenario
        for scenario in self.scenarios:
            fig, axes, max_dim, n_rows, n_cols \
                = initialise_figures_axes(len(self.interventions_to_cost[scenario]), share_yaxis='row')
            fig.tight_layout()

            # subplots by program
            for p, program in enumerate(self.interventions_to_cost[scenario]):
                axis = find_panel_grid_indices(axes, p, n_rows, n_cols)

                # generate times to plot cost-coverage curves at, inclusively (by adding small value to end time)
                times = numpy.arange(self.inputs.model_constants['cost_curve_start_time'],
                                     self.inputs.model_constants['cost_curve_end_time'] + .01,
                                     self.inputs.model_constants['cost_curve_step_time'])

                # plot costs versus coverage
                for t, time in enumerate(times):
                    coverage = numpy.arange(0., self.inputs.model_constants['econ_saturation_' + program], .02)
                    costs = [1e-3 * economics.get_cost_from_coverage(
                        cov, self.inputs.model_constants['econ_inflectioncost_' + program],
                        self.inputs.model_constants['econ_saturation_' + program],
                        self.inputs.model_constants['econ_unitcost_' + program],
                        self.model_runner.models[scenario].var_array[
                            t_k.find_first_list_element_at_least(self.model_runner.models[scenario].times, time),
                            self.model_runner.models[scenario].var_labels.index('popsize_' + program)])
                        for cov in coverage]
                    axis.plot(costs, coverage, label=str(int(time)),
                              color=(1. - float(t) / float(len(times)), 1. - float(t) / float(len(times)),
                                     1. - float(t) / float(len(times)) * .5))
                    start_value, end_value = (0., max(costs)) if max(costs) > 0. else (min(costs), 0.)

                # finish off axis
                axis.set_title(t_k.find_title_from_dictionary('program_prop_' + program),
                               fontsize=get_label_font_size(max_dim))
                self.tidy_x_axis(axis, start_value, end_value, max_dim,
                                 x_label='Thousand $US' if last_row(p, n_rows, n_cols) else None)
                self.tidy_y_axis(axis, 'prop_', max_dim, max_value=1., left_axis=p % n_cols == 0, y_label='',
                                 y_lims=[0., 1.])
                if p == len(self.interventions_to_cost[scenario]) - 1:
                    add_legend_to_plot(axis, max_dim, location=4)

            self.finish_off_figure(fig, len(self.interventions_to_cost[scenario]),
                                   '_cost_coverage_' + t_k.find_scenario_string_from_number(scenario), ' ')
                                   #'Cost coverage curves, ' + t_k.find_scenario_string_from_number(scenario))

    def plot_cost_over_time(self):
        """
        Method that produces plots for individual and cumulative program costs for each scenario as separate figures.
        Panels of figures are the different sorts of costs (i.e. whether discounting and inflation have been applied).
        """

        # separate figures for each scenario
        for scenario in self.scenarios:
            figs, axes, ax_dict, plot_types, n_rows, n_cols, max_dim \
                = {}, {}, {}, ['individual', 'stacked', 'relative'], 0, 0, 0
            for plot_type in plot_types:
                figs[plot_type], axes[plot_type], max_dim, n_rows, n_cols \
                    = initialise_figures_axes(len(self.model_runner.cost_types), share_yaxis='all')
            cost_times = self.outputs['manual']['cost'][scenario]['times']

            for c, cost_type in enumerate(self.model_runner.cost_types):
                for plot_type in plot_types:
                    ax_dict[plot_type] = find_panel_grid_indices(axes[plot_type], c, n_rows, n_cols)
                cumulative_data = [0.] * len(cost_times)
                for inter, intervention in enumerate(self.inputs.interventions_to_cost[scenario]):

                    # process data
                    current_data = self.outputs['manual']['cost'][scenario][cost_type + '_cost_' + intervention]
                    previous_data, cumulative_data = increment_list_for_patch(current_data, cumulative_data)
                    relative_data \
                        = [(d - current_data[t_k.find_first_list_element_above(
                            cost_times, self.inputs.model_constants['reference_time'])]) for d in current_data]

                    # plot lines and areas
                    colour = self.colour_theme[inter + 1]
                    ax_dict['individual'].plot(
                        cost_times, current_data, color=colour, label=t_k.find_title_from_dictionary(intervention))
                    ax_dict['relative'].plot(
                        cost_times, relative_data, color=colour, label=t_k.find_title_from_dictionary(intervention))
                    ax_dict['stacked'].fill_between(
                        cost_times, previous_data, cumulative_data, color=colour, edgecolor=colour, linewidth=.1)

                # finish off each axis
                for plot_type in plot_types:
                    ax_dict[plot_type].set_title(t_k.find_title_from_dictionary(cost_type),
                                                 fontsize=get_label_font_size(max_dim))
                    self.tidy_x_axis(ax_dict[plot_type], cost_times[0], cost_times[-1], max_dim)
                    self.tidy_y_axis(ax_dict[plot_type], 'cost', max_dim, left_axis=c % n_cols == 0, y_label='$US',
                                     allow_negative=True if plot_type == 'relative' else False)
                    if cost_type == self.model_runner.cost_types[-1]:
                        add_legend_to_plot(ax_dict[plot_type], max_dim)

            # finish off figure
            for plot_type in plot_types:
                self.finish_off_figure(
                    figs[plot_type], len(plot_types),
                    '_' + t_k.find_scenario_string_from_number(scenario) + '_' + plot_type,
                    t_k.find_scenario_string_from_number(scenario) + ', '
                    + t_k.find_title_from_dictionary(plot_type, capital_first_letter=False) + ' cost')

    ''' uncertainty plotting methods '''

    def plot_param_histograms(self):
        """
        Simple function to plot histograms of parameter values used in uncertainty analysis.
        """

        # prelims
        fig, axes, max_dims, n_rows, n_cols \
            = initialise_figures_axes(len(self.model_runner.outputs['epi_uncertainty']['all_parameters']))

        for p, param in enumerate(self.model_runner.outputs['epi_uncertainty']['all_parameters']):
            ax = find_panel_grid_indices(axes, p, n_rows, n_cols)

            # find data
            param_values = [self.model_runner.outputs['epi_uncertainty']['all_parameters'][param][i]
                            for i in self.accepted_no_burn_in_indices]

            # update param_values to account for the weights or the accepted runs
            param_values = t_k.apply_weighting(param_values, self.accepted_run_weights)

            # plot histogram for each parameter
            y, _, _ = ax.hist(param_values, bins=20, edgecolor='k')
            param_range_index = [i for i in range(len(self.inputs.param_ranges_unc))
                                 if self.inputs.param_ranges_unc[i]['key'] == param][0]
            param_range = self.inputs.param_ranges_unc[param_range_index]['bounds'][1] \
                - self.inputs.param_ranges_unc[param_range_index]['bounds'][0]
            ax.set_title(t_k.find_title_from_dictionary(param), fontsize=get_label_font_size(max_dims))

            # indicate parameter range
            for i in range(2):
                ax.axvline(x=self.inputs.param_ranges_unc[param_range_index]['bounds'][i], color='.3', linestyle=':')

            # finish off axes and figure
            self.tidy_x_axis(ax, self.inputs.param_ranges_unc[param_range_index]['bounds'][0] - param_range * .1,
                             self.inputs.param_ranges_unc[param_range_index]['bounds'][1] + param_range * .1, max_dims)
            self.tidy_y_axis(ax, '', max_dims, max_value=max(y))
        self.finish_off_figure(fig, len(self.model_runner.outputs['epi_uncertainty']['all_parameters']),
                               '_parameter_hist', 'Parameter histograms')

    def plot_param_progression(self):
        """
        Plot accepted parameter progress over time against run sequence.
        """

        n_params = len(self.model_runner.outputs['epi_uncertainty']['all_parameters'])
        fig, axes, max_dims, n_rows, n_cols = initialise_figures_axes(n_params)
        for p, param in enumerate(self.model_runner.outputs['epi_uncertainty']['all_parameters']):
            ax = find_panel_grid_indices(axes, p, n_rows, n_cols)
            data = [self.model_runner.outputs['epi_uncertainty']['all_parameters'][param][i]
                    for i in self.accepted_no_burn_in_indices]
            ax.plot(range(1, len(data) + 1), data)
            param_range_index = [i for i in range(len(self.inputs.param_ranges_unc))
                                 if self.inputs.param_ranges_unc[i]['key'] == param][0]
            ax.set_title(t_k.find_title_from_dictionary(param), fontsize=get_label_font_size(max_dims))
            for i in range(2):
                ax.plot([1, len(data) + 1], [self.inputs.param_ranges_unc[param_range_index]['bounds'][i]] * 2,
                        color='.3', linestyle=':')
            self.tidy_x_axis(ax, 1, len(data) + 1, max_dims, labels_off=not last_row(p, n_rows, n_cols))
            param_range = self.inputs.param_ranges_unc[param_range_index]['bounds'][1] \
                - self.inputs.param_ranges_unc[param_range_index]['bounds'][0]
            self.tidy_y_axis(ax, '', max_dims, max_value=max(data),
                             y_lims=(self.inputs.param_ranges_unc[param_range_index]['bounds'][0] - param_range * .1,
                                     self.inputs.param_ranges_unc[param_range_index]['bounds'][1] + param_range * .1))
        self.finish_off_figure(fig, n_params, '_parameter_series', 'Parameter progression')

    def plot_priors(self):
        """
        Function to plot the prior distributions that are logged to get the prior contribution to the acceptance
        probability in the epidemiological uncertainty running.
        """

        fig, axes, max_dims, n_rows, n_cols = initialise_figures_axes(len(self.model_runner.inputs.param_ranges_unc))
        n_plot_points, x_values, y_values, description = 1000, [], [], None
        for p, param in enumerate(self.model_runner.inputs.param_ranges_unc):

            # find values to plot
            distribution, lower, upper = param['distribution'], param['bounds'][0], param['bounds'][1]
            if distribution == 'uniform':
                x_values, y_values = [lower, upper], [1. / (upper - lower)] * 2
                description = t_k.capitalise_first_letter(distribution)
            elif distribution == 'beta_2_2':
                x_values = numpy.linspace(0., 1., n_plot_points)
                y_values = [stats.beta.pdf(x, 2., 2.) for x in x_values]
                description = t_k.find_title_from_dictionary(distribution)
            elif distribution == 'beta_mean_stdev':
                x_values = numpy.linspace(0., 1., n_plot_points)
                alpha_value = ((1. - param['additional_params'][0]) / param['additional_params'][1] ** 2. - 1.
                               / param['additional_params'][0]) * param['additional_params'][0] ** 2.
                beta_value = alpha_value * (1. / param['additional_params'][0] - 1.)
                y_values = [stats.beta.pdf(x, alpha_value, beta_value) for x in x_values]
                description = 'Beta, params:\n%.2g, %.2g' % (alpha_value, beta_value)
            elif distribution == 'beta_params':
                x_values = numpy.linspace(0., 1., n_plot_points)
                y_values = [stats.beta.pdf(x, param['additional_params'][0], param['additional_params'][1])
                            for x in x_values]
                description \
                    = 'Beta, params:\n%.2g, %.2g' % (param['additional_params'][0], param['additional_params'][1])
            elif distribution == 'gamma_mean_stdev':
                x_values = numpy.linspace(lower, upper, n_plot_points)
                alpha_value = (param['additional_params'][0] / param['additional_params'][1]) ** 2.
                beta_value = param['additional_params'][1] ** 2. / param['additional_params'][0]
                y_values = [stats.gamma.pdf(x, alpha_value, scale=beta_value) for x in x_values]
                description = 'Gamma, params:\n%.2g, %.2g' % (alpha_value, beta_value)
            elif distribution == 'gamma_params':
                x_values = numpy.linspace(lower, upper, n_plot_points)
                y_values = [stats.gamma.pdf(x, param['additional_params'][0]) for x in x_values]
                description = 'Gamma, params:\n%.2g' % param['additional_params'][0]

            # plot
            ax = find_panel_grid_indices(axes, p, n_rows, n_cols)
            ax.plot(x_values, y_values)

            # finish off axes and figure
            ax.set_title(t_k.find_title_from_dictionary(param['key']), fontsize=get_label_font_size(max_dims))
            ax.text(lower + .05, max(y_values) / 2., description, fontsize=get_label_font_size(max_dims))
            self.tidy_x_axis(ax, x_values[0], x_values[-1], max_dims)
            self.tidy_y_axis(ax, '', max_dims, max_value=max(y_values))
            ax.set_ylim(bottom=0.)
        self.finish_off_figure(fig, len(self.model_runner.inputs.param_ranges_unc), '_priors',
                               'Parameter prior distributions')

    def plot_likelihoods(self):
        """
        Method to plot likelihoods over runs, differentiating accepted and rejected runs to illustrate progression.
        """

        fig, ax, max_dims, n_rows, n_cols = initialise_figures_axes(1)

        # plot rejected values from the previous acceptance to current rejection
        for i in self.outputs['epi_uncertainty']['rejected_indices']:
            last_acceptance_before = [j for j in self.accepted_indices if j < i][-1]
            ax.plot([last_acceptance_before, i],
                    [self.outputs['epi_uncertainty']['loglikelihoods'][last_acceptance_before],
                     self.outputs['epi_uncertainty']['loglikelihoods'][i]], marker='o', linestyle='--',
                    color=self.colour_theme[2])

        # plot accepted values
        ax.plot(self.accepted_indices,
                [self.outputs['epi_uncertainty']['loglikelihoods'][i] for i in self.accepted_indices],
                marker='o', color=self.colour_theme[1])

        # finish off
        fig.suptitle('Progression of likelihood', fontsize=self.title_size)
        self.tidy_x_axis(ax, 0, len(self.accepted_indices), max_dims, x_label='Runs')
        self.tidy_y_axis(ax, 'likelihood', max_dims, y_label='Log likelihood')
        ax.set_ylabel('Log likelihood', fontsize=get_label_font_size(max_dims), labelpad=1)
        self.finish_off_figure(fig, 1, '_likelihoods', 'Likelihood progression')

    ''' miscellaneous '''

    def open_output_directory(self, out_dir_project):
        """
        Opens the directory into which all the outputs have been placed.
        """

        operating_system = platform.system()
        if 'Windows' in operating_system:
            os.system('start  ' + out_dir_project)
        elif 'Darwin' in operating_system:
            os.system('open  ' + out_dir_project)<|MERGE_RESOLUTION|>--- conflicted
+++ resolved
@@ -12,8 +12,6 @@
 import copy
 from scipy import stats
 import itertools
-
-from matplotlib.lines import Line2D
 
 # AuTuMN import
 from autumn import tool_kit as t_k
@@ -334,13 +332,6 @@
         median_run_index: Integer index of the median
     """
 
-    print("Calibrated params: ")
-    for param in working_list:
-        if working_list[param]:
-            # find value to write from list and index
-            value = working_list[param][median_run_index]
-            print(param + ": " + str(value))
-
     for param in working_list:
         if working_list[param]:
 
@@ -357,7 +348,7 @@
             if not param_found:
                 max_row = country_sheet.max_row
                 country_sheet.cell(row=max_row + 1, column=1).value = param
-                country_sheet.cell(row=max_row + 1, column=2).value = float(value)
+                country_sheet.cell(row=max_row + 1, column=2).value = value
 
 
 def reverse_inputs_if_required(inputs, condition):
@@ -436,44 +427,10 @@
 
         # standard graphing themes
         self.tick_length = 3
-        self.colour_theme = [(0., 0., 0.),
-                (0., 0., 125. / 255.),
+        self.colour_theme \
+            = [(0., 0., 0.),
+               (0., 0., 125. / 255.),
                (210. / 255., 70. / 255., 0.),
-<<<<<<< HEAD
-                (100. / 255., 150. / 255., 1.),
-                (65. / 255., 65. / 255., 65. / 255.),
-                (220. / 255., 25. / 255., 25. / 255.),
-                (120. / 255., 55. / 255., 20. / 255.),
-                (120. / 255., 55. / 255., 110. / 255.),
-                (135. / 255., 135. / 255., 30. / 255.),
-                (120. / 255., 120. / 255., 120. / 255.),
-                (220. / 255., 20. / 255., 170. / 255.),
-                (20. / 255., 65. / 255., 20. / 255.),
-                (15. / 255., 145. / 255., 25. / 255.),
-                (15. / 255., 185. / 255., 240. / 255.),
-                (10. / 255., 0., 110. / 255.),
-                (.5, .5, .5),
-                (.0, .0, .0)]
-        # using safe colours for colour blind people
-        # self.colour_theme \
-        #     = [(0., 0., 0.),
-        #        (57./255., 106./255., 177. / 255.),  # blue
-        #        (148. / 255., 139. / 255., 61. / 255.),  # gold-ish
-        #        (62. / 255., 150. / 255., 81./255.),  # green
-        #        (204. / 255., 37. / 255., 41. / 255.),  # red
-        #        (107. / 255., 76. / 255., 154. / 255.),  # purple
-        #        (218. / 255., 124. / 255., 48. / 255.),  # orange
-        #        (128. / 255., 133. / 255., 133. / 255.),  # light grey
-        #        (83. / 255., 81. / 255., 84. / 255.),  # dark grey
-        #        (120. / 255., 120. / 255., 120. / 255.),
-        #        (220. / 255., 20. / 255., 170. / 255.),
-        #        (20. / 255., 65. / 255., 20. / 255.),
-        #        (15. / 255., 145. / 255., 25. / 255.),
-        #        (15. / 255., 185. / 255., 240. / 255.),
-        #        (10. / 255., 0., 110. / 255.),
-        #        (.5, .5, .5),
-        #        (.0, .0, .0)]
-=======
                (100. / 255., 150. / 255., 1.),
                (65. / 255., 65. / 255., 65. / 255.),
                (220. / 255., 25. / 255., 25. / 255.),
@@ -487,12 +444,7 @@
                (15. / 255., 185. / 255., 240. / 255.),
                (10. / 255., 0., 110. / 255.),
                (.5, .5, .5),
-               (.0, .0, .0),
-               (0., 0., 125. / 255.),
-               (210. / 255., 70. / 255., 0.),
-               (100. / 255., 150. / 255., 1.)
-               ]
->>>>>>> 73fe1e82
+               (.0, .0, .0)]
         self.gtb_indices \
             = {'incidence': 'e_inc_100k',
                'mortality': 'e_mort_exc_tbhiv_100k',
@@ -868,9 +820,9 @@
                                 for o in range(3):
                                     row, column = reverse_inputs_if_required([y + 2, out * 3 + 2 + o], horizontal)
                                     sheet.cell(row=row, column=column).value \
-                                        = float(self.uncertainty_centiles['epi'][scenario][output][
+                                        = self.uncertainty_centiles['epi'][scenario][output][
                                         o, t_k.find_first_list_element_at_least(self.interpolation_times_uncertainty,
-                                                                                year)])
+                                                                                year)]
 
                         # without uncertainty
                         else:
@@ -883,9 +835,9 @@
                             for y, year in enumerate(self.years_to_write):
                                 row, column = reverse_inputs_if_required([y + 2, out + 2], horizontal)
                                 sheet.cell(row=row, column=column).value \
-                                    = float(self.outputs['manual']['epi'][scenario][output][
+                                    = self.outputs['manual']['epi'][scenario][output][
                                         t_k.find_first_list_element_at_least(
-                                            self.model_runner.outputs['manual']['epi'][scenario]['times'], year)])
+                                            self.model_runner.outputs['manual']['epi'][scenario]['times'], year)]
 
                 # economic outputs (uncertainty unavailable)
                 elif 'cost_' in result_type:
@@ -901,9 +853,9 @@
                         for y, year in enumerate(self.years_to_write):
                             row, column = reverse_inputs_if_required([y + 2, inter + 2], horizontal)
                             sheet.cell(row=row, column=column).value \
-                                = float(self.outputs['manual']['cost'][scenario][result_type + intervention][
+                                = self.outputs['manual']['cost'][scenario][result_type + intervention][
                                         t_k.find_first_list_element_at_least(
-                                            self.model_runner.outputs['manual']['cost'][scenario]['times'], year)])
+                                            self.model_runner.outputs['manual']['cost'][scenario]['times'], year)]
                 workbook.save(path)
 
     def write_xls_by_output(self):
@@ -950,8 +902,8 @@
                         for o in range(3):
                             row, column = reverse_inputs_if_required([y + 2, s * 3 + 2 + o], horizontal)
                             sheet.cell(row=row, column=column).value \
-                                = float(self.uncertainty_centiles['epi'][scenario][inter][
-                                o, t_k.find_first_list_element_at_least(self.interpolation_times_uncertainty, year)])
+                                = self.uncertainty_centiles['epi'][scenario][inter][
+                                o, t_k.find_first_list_element_at_least(self.interpolation_times_uncertainty, year)]
 
                 # without uncertainty
                 else:
@@ -963,21 +915,17 @@
                     # write columns of data
                     for y, year in enumerate(self.years_to_write):
                         row, column = reverse_inputs_if_required([y + 2, s + 2], horizontal)
-                        #sheet.cell(row=row, column=column + 1).value \
-                        #    = self.model_runner.outputs['manual']['epi'][scenario][inter][
-                        #        t_k.find_first_list_element_at_least(self.model_runner.outputs['manual']['epi'][
-                        #                                                       scenario]['times'], year)]
-                        check = self.model_runner.outputs['manual']['epi'][scenario][inter][
+                        sheet.cell(row=row, column=column).value \
+                            = self.model_runner.outputs['manual']['epi'][scenario][inter][
                                 t_k.find_first_list_element_at_least(self.model_runner.outputs['manual']['epi'][
                                                                                scenario]['times'], year)]
-                        print(check)
             workbook.save(path)
 
         # code probably could bug because interventions can differ by scenario
         programs_to_cost = self.inputs.interventions_to_cost[0]
         programs_to_cost.append('all_programs')  # to calculate total cost too
         for inter in programs_to_cost:
-            relevant_programs = [inter]
+            relevant_programs = self.inputs.interventions_to_cost[0] if inter == 'all_programs' else [inter]
             for cost_type in ['raw_cost_', 'inflated_cost_', 'discounted_cost_', 'discounted_inflated_cost_']:
                 # make filename
                 path = os.path.join(self.out_dir_project, cost_type + inter) + '.xlsx'
@@ -1020,13 +968,13 @@
                             cost += self.outputs['manual']['cost'][scenario][cost_type + program][
                                 t_k.find_first_list_element_at_least(self.outputs['manual']['cost'][scenario][
                                                                                'times'], year)]
-                        sheet.cell(row=row, column=column).value = float(cost)
+                        sheet.cell(row=row, column=column).value = cost
                         total_cost += cost
                     # Add total costs and per year costs
                     row, column = reverse_inputs_if_required([y + 3, s + 2], horizontal)
-                    sheet.cell(row=row, column=column).value = float(total_cost)
+                    sheet.cell(row=row, column=column).value = total_cost
                     row, column = reverse_inputs_if_required([y + 4, s + 2], horizontal)
-                    sheet.cell(row=row, column=column).value = float(total_cost/len(self.years_to_write))
+                    sheet.cell(row=row, column=column).value = total_cost/len(self.years_to_write)
 
                 workbook.save(path)
 
@@ -1063,22 +1011,17 @@
 
                     # with uncertainty
                     if 'uncertainty' in self.run_mode:
-
                         point_lower_upper \
                             = tuple(self.uncertainty_centiles['epi'][scenario][output][
                                     0:3, t_k.find_first_list_element_at_least(self.interpolation_times_uncertainty,
                                                                               year)])
-
-                        if output == 'mortality_mdr':
-                            row_cells[o + 1].text = '%.3f\n(%.3f to %.3f)' % point_lower_upper
-                        else:
-                            row_cells[o + 1].text = '%.2f\n(%.2f to %.2f)' % point_lower_upper
+                        row_cells[o + 1].text = '%.1f\n(%.1f to %.1f)' % point_lower_upper
 
                     # without
                     else:
                         point = self.model_runner.outputs['manual']['epi'][scenario][output][
                             t_k.find_first_list_element_at_least(self.interpolation_times_uncertainty, year)]
-                        row_cells[o + 1].text = '%.3f' % point
+                        row_cells[o + 1].text = '%.1f' % point
             document.save(path)
 
     def write_docs_by_output(self):
@@ -1114,14 +1057,14 @@
                             = tuple(self.uncertainty_centiles['epi'][scenario][output][0:3,
                                     t_k.find_first_list_element_at_least(self.model_runner.outputs['manual'][
                                                                                    'epi'][scenario]['times'], year)])
-                        row_cells[s + 1].text = '%.3f\n(%.3f to %.3f)' % point_lower_upper
+                        row_cells[s + 1].text = '%.1f\n(%.1f to %.1f)' % point_lower_upper
 
                     # without
                     else:
                         point = self.model_runner.outputs['manual']['epi'][scenario][output][
                             t_k.find_first_list_element_at_least(self.model_runner.outputs['manual'][
                                                                            'epi'][scenario]['times'], year)]
-                        row_cells[s + 1].text = '%.3f' % point
+                        row_cells[s + 1].text = '%.1f' % point
             document.save(path)
 
     def print_int_uncertainty_relative_change(self, year):
@@ -1134,9 +1077,6 @@
         """
 
         scenario, changes = 15, {}
-        file_name = open('tables2.txt', 'a')
-        scenario_name = t_k.find_scenario_string_from_number(scenario)
-        file_name.write('\n\n\n' + scenario_name + '\n' )
         for output in self.model_runner.epi_outputs_to_analyse:
             absolute_values \
                 = self.uncertainty_centiles['epi'][scenario][output][0:3,
@@ -1145,7 +1085,6 @@
                t_k.find_first_list_element_at_least(self.model_runner.outputs['manual']['epi'][0]['times'], year)]
             changes[output] = [(i / baseline - 1.) * 1e2 for i in absolute_values]
             print(output + '\n%.1f\n(%.1f to %.1f)' % tuple(changes[output]))
-            file_name.write(output + '\n%.1f\n(%.1f to %.1f)' % tuple(changes[output]))
 
     def print_average_costs(self):
         """
@@ -1252,9 +1191,6 @@
         start_index, max_data_values = 0, {}
         scenarios, uncertainty_scenario = ([0, 15], 15) if self.run_mode == 'int_uncertainty' \
             else (self.scenarios, 0)
-
-        if self.run_mode == 'spending_inputs':
-            scenarios.append(17)
 
         # loop through output indicators
         for out, output in enumerate(outputs):
@@ -1342,10 +1278,6 @@
             if self.gui_inputs['plot_option_overlay_targets'] and (output == 'incidence' or output == 'mortality'):
                 self.plot_targets_to_axis(axis, output)
 
-            list_with_none = max_data_values[output]
-            list_without_none = [0. if v is None else v for v in list_with_none]
-            max_data_values[output] = list_without_none
-
             # finishing off axis and figure
             self.tidy_x_axis(axis, start_time, 2035., max_dims, labels_off=not last_row(out, n_rows, n_cols))
             self.tidy_y_axis(axis, output, max_dims, max_value=max(max_data_values[output]))
@@ -1417,50 +1349,23 @@
             if gtb_index is None:
                 return
 
-            if 'e_pop_num' in self.inputs.original_data['gtb_2016']:
-                gtb_original_data    = self.inputs.original_data['gtb_2016']['e_pop_num'].keys()
-                gtb_original_data_start_year = list(gtb_original_data)[0]
-                gtb_original_data_end_year = list(gtb_original_data)[-1]
-
             # plot patch
             colour, hatch, fill, line_width, alpha = (self.gtb_patch_colours[output], None, True, 0., .5) \
                 if gtb_ci_plot == 'patch' else ('.3', '/', False, .8, 1.)
-
-            gtb_original_data_start_year_index = gtb_data_lists['times'].index(gtb_original_data_start_year)
-           # gtb_original_data_end_year_index = gtb_data_lists['times'].index(gtb_original_data_end_year)
-            #shaded_color = tuple(map(lambda x : x/2, list(colour)))
-            ax.add_patch(patches.Polygon(create_patch_from_list(gtb_data_lists['times'][gtb_index:gtb_original_data_start_year_index + 1],
-                                                                gtb_data_lists['lower_limit'][gtb_index:gtb_original_data_start_year_index + 1],
-                                                                gtb_data_lists['upper_limit'][gtb_index:gtb_original_data_start_year_index + 1]),
-                                         color=colour, hatch=hatch, fill=fill, linewidth=0., alpha=0.2, zorder=4))
-
-            ax.add_patch(patches.Polygon(create_patch_from_list(gtb_data_lists['times'][gtb_original_data_start_year_index :],
-                                                                gtb_data_lists['lower_limit'][gtb_original_data_start_year_index :],
-                                                                gtb_data_lists['upper_limit'][gtb_original_data_start_year_index :]),
-                                         color=colour, hatch=hatch, fill=fill, linewidth=0., linestyle='-', alpha=alpha, zorder=4))
-
+            ax.add_patch(patches.Polygon(create_patch_from_list(gtb_data_lists['times'][gtb_index:],
+                                                                gtb_data_lists['lower_limit'][gtb_index:],
+                                                                gtb_data_lists['upper_limit'][gtb_index:]),
+                                         color=colour, hatch=hatch, fill=fill, linewidth=0., alpha=alpha, zorder=4))
 
         # plot point estimates
-        # coercing gtb_index to list for python3
-        ax.plot(list(gtb_data['point_estimate'])[gtb_index:], list(gtb_data['point_estimate'].values())[gtb_index:],
+        ax.plot(gtb_data['point_estimate'].keys()[gtb_index:], gtb_data['point_estimate'].values()[gtb_index:],
                 color=colour, linewidth=.8, label=None, alpha=alpha)
         if gtb_ci_plot == 'hatch' and output != 'notifications':
             for limit in ['lower_limit', 'upper_limit']:
-                ax.plot(list(gtb_data[limit].keys())[gtb_index:], list(gtb_data[limit].values())[gtb_index:],
+                ax.plot(gtb_data[limit].keys()[gtb_index:], gtb_data[limit].values()[gtb_index:],
                         color=colour, linewidth=line_width, label=None, alpha=alpha)
 
-        if output == 'incidence':
-            start_index_for_calibration = gtb_data_lists['times'].index(2010)
-            end_index_for_calibration = gtb_data_lists['times'].index(2016)
-            lower_line = Line2D(range(2010, 2017),
-                                gtb_data_lists['lower_limit'][start_index_for_calibration:end_index_for_calibration + 1], zorder=10)
-            ax.add_line(lower_line)
-            upper_line = Line2D(range(2010, 2017),
-                                gtb_data_lists['upper_limit'][start_index_for_calibration:end_index_for_calibration + 1], zorder=10)
-            ax.add_line(lower_line)
-            ax.add_line(upper_line)
-
-        return max(list(gtb_data['point_estimate'].values())[gtb_index:])
+        return max(gtb_data['point_estimate'].values()[gtb_index:])
 
     def plot_populations(self, category_to_loop='agegroups', scenario=0, fraction=False, requirements=('',),
                          exclusions=('we all love futsal',)):
@@ -1624,18 +1529,12 @@
                 max_var = self.plot_scaleup_var_to_axis(axes[n_axis], [start_time, end_time], var)
                 max_data = self.plot_scaleup_data_to_axis(axes[n_axis], [start_time, end_time], var)
 
-                # max function does not allow none for comparision in python3
-                max_data_val = max_var
-                if max_data is not None:
-                    max_data_val =  float(max([max_var, max_data]))
-
-
                 # clean up axes
                 self.tidy_x_axis(axes[n_axis], start_time, end_time, max_dims)
                 self.tidy_y_axis(axes[n_axis], var, max_dims, left_axis=n_axis % n_cols == 0,
-                                     max_value=max_data_val)
-
-            self.finish_off_figure(fig, n_panels, '_scaleup_' + var, var)
+                                 max_value=float(max([max_var, max_data])))
+
+            self.finish_off_figure(fig, n_panels, '_' + var, var)
 
     def plot_scaleup_var_to_axis(self, axis, time_limits, var):
         """
@@ -1649,11 +1548,11 @@
 
         maximum_values = []
         for scenario in reversed(self.scenarios):
-            # coercing map to list for python3
+
             # if available as a scale-up function
             if var in self.model_runner.models[scenario].scaleup_fns:
                 x_vals = numpy.linspace(time_limits[0], time_limits[1], int(1e3))
-                y_vals = list(map(self.model_runner.models[scenario].scaleup_fns[var], x_vals))
+                y_vals = map(self.model_runner.models[scenario].scaleup_fns[var], x_vals)
 
             # otherwise if a different type of var, such as additional calculated ones
             else:
@@ -1732,8 +1631,8 @@
                     add_legend_to_plot(axis, max_dim, location=4)
 
             self.finish_off_figure(fig, len(self.interventions_to_cost[scenario]),
-                                   '_cost_coverage_' + t_k.find_scenario_string_from_number(scenario), ' ')
-                                   #'Cost coverage curves, ' + t_k.find_scenario_string_from_number(scenario))
+                                   '_cost_coverage_' + t_k.find_scenario_string_from_number(scenario),
+                                   'Cost coverage curves, ' + t_k.find_scenario_string_from_number(scenario))
 
     def plot_cost_over_time(self):
         """
@@ -1848,7 +1747,7 @@
             for i in range(2):
                 ax.plot([1, len(data) + 1], [self.inputs.param_ranges_unc[param_range_index]['bounds'][i]] * 2,
                         color='.3', linestyle=':')
-            self.tidy_x_axis(ax, 1, len(data) + 1, max_dims, labels_off=not last_row(p, n_rows, n_cols))
+            self.tidy_x_axis(ax, 1, n_params + 1, max_dims, labels_off=not last_row(p, n_rows, n_cols))
             param_range = self.inputs.param_ranges_unc[param_range_index]['bounds'][1] \
                 - self.inputs.param_ranges_unc[param_range_index]['bounds'][0]
             self.tidy_y_axis(ax, '', max_dims, max_value=max(data),
